# Copyright (c) Microsoft Corporation.
# Licensed under the MIT license.

SHELL := /bin/bash

.PHONY: help
help: ## Show this help
	@grep -E '^[a-zA-Z_-]+:.*?## .*$$' $(MAKEFILE_LIST) \
		| awk 'BEGIN {FS = ":.*?## "}; {printf "\033[36m%s\033[0m|%s\n", $$1, $$2}' \
        | column -t -s '|'

deploy: build infrastructure extract-env deploy-enrichments deploy-search-indexes deploy-webapp deploy-functions ## Deploy infrastructure and application code
 
build-deploy-webapp: build extract-env deploy-webapp ##Build and Deploy the Webapp
build-deploy-enrichments: build extract-env deploy-enrichments ##Build and Deploy the Enrichment Webapp
build-deploy-functions: build extract-env deploy-functions ##Build and Deploy the Functions

build: ## Build application code
	@./scripts/build.sh

build-containers: extract-env
	@./app/enrichment/docker-build.sh

infrastructure: check-subscription ## Deploy infrastructure
	@./scripts/inf-create.sh

extract-env: extract-env-debug-webapp extract-env-debug-functions ## Extract infrastructure.env file from BICEP output
	 @./scripts/json-to-env.sh < inf_output.json > ./scripts/environments/infrastructure.env

deploy-webapp: extract-env ## Deploys the web app code to Azure App Service
	@./scripts/deploy-webapp.sh

deploy-functions: extract-env ## Deploys the function code to Azure Function Host
	@./scripts/deploy-functions.sh

deploy-enrichments: extract-env ## Deploys the web app code to Azure App Service
	@./scripts/deploy-enrichment-webapp.sh

deploy-search-indexes: extract-env ## Deploy search indexes
	@./scripts/deploy-search-indexes.sh

extract-env-debug-webapp: ## Extract infrastructure.debug.env file from BICEP output
	@./scripts/json-to-env.webapp.debug.sh < inf_output.json > ./scripts/environments/infrastructure.debug.env

extract-env-debug-functions: ## Extract local.settings.json to debug functions from BICEP output
	@./scripts/json-to-env.function.debug.sh < inf_output.json > ./functions/local.settings.json

# Utils (used by other Makefile rules)
check-subscription:
	@./scripts/check-subscription.sh 

# CI rules (used by automated builds)
take-dir-ownership:
	@sudo chown -R vscode .

terraform-remote-backend:
	@./scripts/terraform-remote-backend.sh

infrastructure-remote-backend: terraform-remote-backend infrastructure

destroy-inf: check-subscription
	@./scripts/inf-destroy.sh

functional-tests: extract-env ## Run functional tests to check the processing pipeline is working
	@./scripts/functional-tests.sh	

<<<<<<< HEAD
merge-databases: ## Upgrade from bicep to terraform
	@figlet "Upgrading in place"
	python ./scripts/merge-databases.py

repoint: ## Repoint functions, webapp and enrichment app to old rg cosmos, storage and search
	@figlet "Repointing"
	python ./scripts/merge-databases.py
	@./scripts/repoint.sh

run-repoint:
	@./scripts/repoint.sh
=======
import-state: check-subscription ## import state of current srevcies to TF state
	@./scripts/inf-import-state.sh

merge-databases: ## merge the status and tags db's to the status db
	python ./scripts/merge-databases.py

inject-dependencies: ## merge the status and tags db's to the status db
	python ./scripts/inf-inject-dependencies.py

# Command to merge databases and import TF state in prep for an upgrade from 1.0 to 1.n
prep-upgrade: merge-databases import-state inject-dependencies
>>>>>>> ec71e093
<|MERGE_RESOLUTION|>--- conflicted
+++ resolved
@@ -64,7 +64,7 @@
 functional-tests: extract-env ## Run functional tests to check the processing pipeline is working
 	@./scripts/functional-tests.sh	
 
-<<<<<<< HEAD
+
 merge-databases: ## Upgrade from bicep to terraform
 	@figlet "Upgrading in place"
 	python ./scripts/merge-databases.py
@@ -76,16 +76,17 @@
 
 run-repoint:
 	@./scripts/repoint.sh
-=======
+
+
 import-state: check-subscription ## import state of current srevcies to TF state
 	@./scripts/inf-import-state.sh
-
-merge-databases: ## merge the status and tags db's to the status db
-	python ./scripts/merge-databases.py
 
 inject-dependencies: ## merge the status and tags db's to the status db
 	python ./scripts/inf-inject-dependencies.py
 
 # Command to merge databases and import TF state in prep for an upgrade from 1.0 to 1.n
-prep-upgrade: merge-databases import-state inject-dependencies
->>>>>>> ec71e093
+prep-upgrade: 
+	@figlet "Upgrading"
+	merge-databases 
+	import-state 
+	inject-dependencies