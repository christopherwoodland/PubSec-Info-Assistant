# Copyright (c) Microsoft Corporation.
# Licensed under the MIT license.

SHELL := /bin/bash

.PHONY: help
help: ## Show this help
	@grep -E '^[a-zA-Z_-]+:.*?## .*$$' $(MAKEFILE_LIST) \
		| awk 'BEGIN {FS = ":.*?## "}; {printf "\033[36m%s\033[0m|%s\n", $$1, $$2}' \
        | column -t -s '|'

deploy: build infrastructure extract-env deploy-enrichments deploy-search-indexes deploy-webapp deploy-functions ## Deploy infrastructure and application code
 
build-deploy-webapp: build extract-env deploy-webapp ##Build and Deploy the Webapp
build-deploy-enrichments: build extract-env deploy-enrichments ##Build and Deploy the Enrichment Webapp
build-deploy-functions: build extract-env deploy-functions ##Build and Deploy the Functions

build: ## Build application code
	@./scripts/build.sh

build-containers: extract-env
	@./app/enrichment/docker-build.sh

infrastructure: check-subscription ## Deploy infrastructure
	@./scripts/inf-create.sh

extract-env: extract-env-debug-webapp extract-env-debug-functions ## Extract infrastructure.env file from TF output
	 @./scripts/json-to-env.sh < inf_output.json > ./scripts/environments/infrastructure.env

deploy-webapp: extract-env ## Deploys the web app code to Azure App Service
	@./scripts/deploy-webapp.sh

deploy-functions: extract-env ## Deploys the function code to Azure Function Host
	@./scripts/deploy-functions.sh

deploy-enrichments: extract-env ## Deploys the web app code to Azure App Service
	@./scripts/deploy-enrichment-webapp.sh

deploy-search-indexes: extract-env ## Deploy search indexes
	@./scripts/deploy-search-indexes.sh

extract-env-debug-webapp: ## Extract infrastructure.debug.env file from TF output
	@./scripts/json-to-env.webapp.debug.sh < inf_output.json > ./scripts/environments/infrastructure.debug.env

extract-env-debug-functions: ## Extract local.settings.json to debug functions from TF output
	@./scripts/json-to-env.function.debug.sh < inf_output.json > ./functions/local.settings.json

# Utils (used by other Makefile rules)
check-subscription:
	@./scripts/check-subscription.sh 

# CI rules (used by automated builds)
take-dir-ownership:
	@sudo chown -R vscode .

terraform-remote-backend:
	@./scripts/terraform-remote-backend.sh

infrastructure-remote-backend: terraform-remote-backend infrastructure

destroy-inf: check-subscription
	@./scripts/inf-destroy.sh

functional-tests: extract-env ## Run functional tests to check the processing pipeline is working
	@./scripts/functional-tests.sh	

<<<<<<< HEAD
run-migration: ## Migrate from bicep to terraform
	python ./scripts/merge-databases.py

manual-inf-destroy: ## A command triggered by a user to destroy a resource group, associated resources, and related Entra items
	@./scripts/inf-manual-destroy.sh 
=======
merge-databases: ## Upgrade from bicep to terraform
	@figlet "Upgrading in place"
	python ./scripts/merge-databases.py

import-state: check-subscription ## import state of current srevcies to TF state
	@./scripts/inf-import-state.sh

# Command to merge databases and import TF state in prep for an upgrade from 1.0 to 1.n
prep-upgrade: 
	@figlet "Upgrading"
	merge-databases 
	import-state 

# Apply role assignments as needed to upgrade
prep-env: 
	@figlet "Preparing Environment"
	@./scripts/prep-env.sh

prep-migration-env: ## Prepare the environment for migration by assigning required roles
	@./scripts/prep-migration-env.sh

run-data-migration: ## Run the data migration moving data from one rg to another
	python ./scripts/extract-content.py
>>>>>>> 1819d004
<|MERGE_RESOLUTION|>--- conflicted
+++ resolved
@@ -64,34 +64,27 @@
 functional-tests: extract-env ## Run functional tests to check the processing pipeline is working
 	@./scripts/functional-tests.sh	
 
-<<<<<<< HEAD
-run-migration: ## Migrate from bicep to terraform
-	python ./scripts/merge-databases.py
-
-manual-inf-destroy: ## A command triggered by a user to destroy a resource group, associated resources, and related Entra items
-	@./scripts/inf-manual-destroy.sh 
-=======
 merge-databases: ## Upgrade from bicep to terraform
 	@figlet "Upgrading in place"
 	python ./scripts/merge-databases.py
 
-import-state: check-subscription ## import state of current srevcies to TF state
+import-state: check-subscription ## import state of current services to TF state
 	@./scripts/inf-import-state.sh
 
-# Command to merge databases and import TF state in prep for an upgrade from 1.0 to 1.n
-prep-upgrade: 
+prep-upgrade: ## Command to merge databases and import TF state in prep for an upgrade from 1.0 to 1.n
 	@figlet "Upgrading"
 	merge-databases 
 	import-state 
 
-# Apply role assignments as needed to upgrade
-prep-env: 
+prep-env: ## Apply role assignments as needed to upgrade
 	@figlet "Preparing Environment"
 	@./scripts/prep-env.sh
 
 prep-migration-env: ## Prepare the environment for migration by assigning required roles
 	@./scripts/prep-migration-env.sh
 
-run-data-migration: ## Run the data migration moving data from one rg to another
+run-data-migration: ## Run the data migration moving data from one resource group to another
 	python ./scripts/extract-content.py
->>>>>>> 1819d004
+
+manual-inf-destroy: ## A command triggered by a user to destroy a resource group, associated resources, and related Entra items
+	@./scripts/inf-manual-destroy.sh 