--- conflicted
+++ resolved
@@ -35,10 +35,9 @@
     "chatGptDeploymentName": {
       "value": "${CHATGPT_MODEL_DEPLOYMENT_NAME}"
     },
-<<<<<<< HEAD
     "embeddingsModelName": {
       "value": "${AZURE_OPENAI_EMBEDDING_MODEL}"
-=======
+    }
     "chatGptModelName": {
       "value": "${CHATGPT_MODEL_MODEL_NAME}"
     },
@@ -47,7 +46,6 @@
     },
      "chatWarningBannerText": {
        "value": "${CHAT_WARNING_BANNER_TEXT}"
->>>>>>> 75b7d786
     },
     "useExistingAOAIService": {
       "value": ${USE_EXISTING_AOAI}
