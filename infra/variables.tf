variable "environmentName" {
  description = "Name of the the environment which is used to generate a short unique hash used in all resources."
  type        = string
}

variable "location" {
  description = "Primary location for all resources"
  type        = string
}

variable "resourceGroupName" {
  type    = string
  default = ""
}

variable "tenantId" {
  type    = string
  default = ""
}

variable "subscriptionId" {
  type    = string
  default = ""
}

variable "buildNumber" {
  type    = string
  default = "local"
}

variable "cuaEnabled" {
  type    = bool
  default = false
}

variable "cuaId" {
  type    = string
  default = ""
}

variable "requireWebsiteSecurityMembership" {
  type    = bool
  default = false
}

variable "enableBingSafeSearch" {
  type    = bool
  default = true
}

variable "enableWebChat" {
  type    = bool
  default = true
}

variable "enableUngroundedChat" {
  type    = bool
  default = false
}

variable "enableMathAssitant" {
  type    = bool
  default = true
}

variable "enableTabularDataAssistant" {
  type    = bool
  default = true
}

variable "enableSharePointConnector" {
  type    = bool
  default = false
}

variable "enableMultimedia" {
  type    = bool
  default = false
  
}
////
// variables that can vary based on the Azure environment being targeted
////
variable "azure_environment" {
  type        = string
  default     = "AzureCloud"
  description = "The Azure Environemnt to target. More info can be found at https://docs.microsoft.com/en-us/cli/azure/manage-clouds-azure-cli?toc=/cli/azure/toc.json&bc=/cli/azure/breadcrumb/toc.json. Defaults to value for 'AzureCloud'"
}

variable "azure_websites_domain" {
  type        = string
}

variable "azure_portal_domain" {
  type = string
}

variable "azure_openai_domain" {
  type = string
}

variable "azure_openai_authority_host" {
  type = string  
}

variable "azure_arm_management_api" {
  type        = string
}

variable "azure_ai_translation_domain" {
  type = string
}

variable "azure_ai_text_analytics_domain" {
  type = string
}

variable "azure_search_domain" {
  type = string
}

variable "use_semantic_reranker" {
  type    = bool
  default = true
}

variable "azure_storage_domain" {
  type = string
}

variable "arm_template_schema_mgmt_api" {
  type        = string
  default     = "https://schema.management.azure.com"
  description = "The URI root for ARM template Management API. Defaults to value for 'AzureCloud'"
}
////

////
// Variables that are used for CI/CD automation
////
variable "isInAutomation" {
  type    = bool
  default = false
}

variable "aadWebClientId" {
  type    = string
  default = ""
}

variable "aadMgmtClientId" {
  type    = string
  default = ""
}

variable "aadMgmtClientSecret" {
  type      = string
  default   = ""
  sensitive = true
}

variable "aadMgmtServicePrincipalId" {
  type = string
  default = ""
}
////

////
// Variables that are used for the Azure OpenAI service
////
variable "useExistingAOAIService" {
  type = bool
}

variable "azureOpenAIServiceName" {
  type = string
}

variable "azureOpenAIResourceGroup" {
  type = string
}

variable "azureOpenAIServiceKey" {
  type      = string
  sensitive = true
}

variable "openAIServiceName" {
  type = string
  default = ""
}

variable "openAiSkuName" {
  type    = string
  default = "S0"
}

variable "chatGptDeploymentName" {
  type    = string
  default = "gpt-35-turbo-16k"
}

variable "azureOpenAIEmbeddingDeploymentName" {
  type    = string
  default = "text-embedding-ada-002"
}

variable "azureOpenAIEmbeddingsModelName" {
  type    = string
  default = "text-embedding-ada-002"
}

variable "azureOpenAIEmbeddingsModelVersion" {
  type    = string
  default = "2"
}

variable "useAzureOpenAIEmbeddings" {
  type    = bool
  default = true
}

variable "sentenceTransformersModelName" {
  type    = string
  default = "BAAI/bge-small-en-v1.5"
}

variable "sentenceTransformerEmbeddingVectorSize" {
  type    = string
  default = "384"
}

variable "embeddingsDeploymentCapacity" {
  type    = number
  default = 240
}
////

variable "formRecognizerSkuName" {
  type    = string
  default = "S0"
}

variable "appServicePlanName" {
  type    = string
  default = ""
}

variable "appServiceSkuSize" {
  description = "The size of the app service plan for the IA website. Must match with the tier value in appServiceSkuTier."
  type = string
  default = "S1"
}

variable "appServiceSkuTier" {
  description = "The tier of the app service plan for the IA website. Must match with the size value in appServiceSkuSize."
  type = string
  default = "Standard"
  
}

variable "enrichmentAppServicePlanName" {
  type    = string
  default = ""
}

variable "enrichmentAppServiceSkuSize" {
  description = "The size of the app service plan for the enrichment service. Must match with the tier value in enrichmentAppServiceSkuTier."
  type = string
  default = "P1v3"
}

variable "enrichmentAppServiceSkuTier" {
  description = "The tier of the app service plan for the enrichment service. Must match with the size value in enrichmentAppServiceSkuSize."
  type = string
  default = "PremiumV3"
}

variable "logAnalyticsName" {
  type    = string
  default = ""
}

variable "applicationInsightsName" {
  type    = string
  default = ""
}

variable "backendServiceName" {
  type    = string
  default = ""
}

variable "enrichmentServiceName" {
  type    = string
  default = ""
}

variable "functionsAppName" {
  type    = string
  default = ""
}

variable "functionsAppSkuSize" {
  description = "The size of the app service plan for the functions app. Must match with the tier value in functionsAppSkuTier."
  type = string
  default = "S2"
}

variable "functionsAppSkuTier" {
  description = "The tier of the app service plan for the functions app. Must match with the size value in functionsAppSkuSize."
  type = string
  default = "Standard"
}

variable "videoIndexerName" {
  type    = string
  default = ""
}

variable "searchServicesName" {
  type    = string
  default = ""
}

variable "searchServicesSkuName" {
  type    = string
  default = "standard"
}

variable "storageAccountName" {
  type    = string
  default = ""
}

variable "contentContainerName" {
  type    = string
  default = "content"
}

variable "uploadContainerName" {
  type    = string
  default = "upload"
}

variable "functionLogsContainerName" {
  type    = string
  default = "logs"
}

variable "searchIndexName" {
  type    = string
  default = "vector-index"
}

variable "chatWarningBannerText" {
  type    = string
  default = ""
}

variable "chatGptModelName" {
  type    = string
  default = "gpt-35-turbo-16k"
}

variable "chatGptModelVersion" {
  type    = string
  default = "0613"
}

variable "chatGptDeploymentCapacity" {
  type    = number
  default = 240
}

variable "chunkTargetSize" {
  type    = string
  default = "750"
}

variable "targetPages" {
  type    = string
  default = "ALL"
}

variable "formRecognizerApiVersion" {
  type    = string
  default = "2023-07-31"
}

variable "queryTermLanguage" {
  type    = string
  default = "English"
}

variable "maxSecondsHideOnUpload" {
  type    = string
  default = "300"
}

variable "maxSubmitRequeueCount" {
  type    = string
  default = "10"
}

variable "pollQueueSubmitBackoff" {
  type    = string
  default = "60"
}

variable "pdfSubmitQueueBackoff" {
  type    = string
  default = "60"
}

variable "maxPollingRequeueCount" {
  type    = string
  default = "10"
}

variable "submitRequeueHideSeconds" {
  type    = string
  default = "1200"
}

variable "pollingBackoff" {
  type    = string
  default = "30"
}

variable "maxReadAttempts" {
  type    = string
  default = "5"
}

variable "maxEnrichmentRequeueCount" {
  type    = string
  default = "10"
}

variable "enrichmentBackoff" {
  type    = string
  default = "60"
}

variable "targetTranslationLanguage" {
  type    = string
  default = "en"
}

variable "pdfSubmitQueue" {
  type    = string
  default = "pdf-submit-queue"
}

variable "pdfPollingQueue" {
  type    = string
  default = "pdf-polling-queue"
}

variable "nonPdfSubmitQueue" {
  type    = string
  default = "non-pdf-submit-queue"
}

variable "mediaSubmitQueue" {
  type    = string
  default = "media-submit-queue"
}

variable "textEnrichmentQueue" {
  type    = string
  default = "text-enrichment-queue"
}

variable "imageEnrichmentQueue" {
  type    = string
  default = "image-enrichment-queue"
}

variable "embeddingsQueue" {
  type    = string
  default = "embeddings-queue"
}

variable "applicationtitle" {
  type    = string
  default = ""
}

variable "video_indexer_api_version" {
  type = string
  default = "2024-01-01"
}

variable "enableDevCode" {
  type    = bool
  default = false
}

variable "maxCsvFileSize" {
  type    = string
  default = "20"
}

<<<<<<< HEAD
variable "entraOwners" {
  type    = string
  default = ""
  description = "Comma-separated list of owner emails"
}

variable "serviceManagementReference" {
  type    = string
  default = ""
=======
variable "password_lifetime" {
  type    = number
  default = 365
  description = "The number of days used as the lifetime for passwords"  
>>>>>>> 79af91de
}<|MERGE_RESOLUTION|>--- conflicted
+++ resolved
@@ -503,7 +503,6 @@
   default = "20"
 }
 
-<<<<<<< HEAD
 variable "entraOwners" {
   type    = string
   default = ""
@@ -513,10 +512,10 @@
 variable "serviceManagementReference" {
   type    = string
   default = ""
-=======
+}
+
 variable "password_lifetime" {
   type    = number
   default = 365
   description = "The number of days used as the lifetime for passwords"  
->>>>>>> 79af91de
 }