variable "environmentName" {
  description = "Name of the the environment which is used to generate a short unique hash used in all resources."
  type        = string
}

variable "location" {
  description = "Primary location for all resources"
  type        = string
}

variable "resourceGroupName" {
  type    = string
  default = ""
}

variable "tenantId" {
  type    = string
  default = ""
}

variable "subscriptionId" {
  type    = string
  default = ""
}

variable "buildNumber" {
  type    = string
  default = "local"
}

variable "cuaEnabled" {
  type    = bool
  default = false
}

variable "cuaId" {
  type    = string
  default = ""
}

variable "requireWebsiteSecurityMembership" {
  type    = bool
  default = false
}

//// Feature flags and supporting variables
variable "enableBingSafeSearch" {
  type    = bool
  default = true
}

variable "enableWebChat" {
  type    = bool
  default = true
}

variable "enableUngroundedChat" {
  type    = bool
  default = false
}

variable "enableMathAssitant" {
  type    = bool
  default = true
}

variable "enableTabularDataAssistant" {
  type    = bool
  default = true
}

variable "enableSharePointConnector" {
  type    = bool
  default = false
}

variable "enableMultimedia" {
  type    = bool
  default = false
}
////

//// Variables that can vary based on the Azure environment being targeted
variable "azure_environment" {
  type        = string
  default     = "AzureCloud"
  description = "The Azure Environemnt to target. More info can be found at https://docs.microsoft.com/en-us/cli/azure/manage-clouds-azure-cli?toc=/cli/azure/toc.json&bc=/cli/azure/breadcrumb/toc.json. Defaults to value for 'AzureCloud'"
}

variable "azure_websites_domain" {
  type        = string
}

variable "azure_portal_domain" {
  type = string
}

variable "azure_openai_domain" {
  type = string
}

variable "azure_openai_authority_host" {
  type = string  
}

variable "azure_arm_management_api" {
  type = string
}

<<<<<<< HEAD
variable "azure_ai_form_recognizer_domain" {
  type = string
}

=======
>>>>>>> e5c56ded
variable "azure_search_domain" {
  type = string
}

variable "azure_acr_domain" {
  type = string
}

variable "use_semantic_reranker" {
  type    = bool
  default = true
}

variable "azure_storage_domain" {
  type = string
}

variable "arm_template_schema_mgmt_api" {
  type        = string
  default     = "https://schema.management.azure.com"
  description = "The URI root for ARM template Management API. Defaults to value for 'AzureCloud'"
}

variable "azure_keyvault_domain" {
  type = string
}

variable "cosmosdb_domain" {
  type = string
}

variable "azure_monitor_domain" {
  type = string
}

variable "azure_monitor_oms_domain" {
  type = string
}

variable "azure_monitor_ods_domain" {
  type = string
}

variable "azure_automation_domain" {
  type = string
}

variable "azure_ai_document_intelligence_domain" {
  type = string
}

variable "azure_ai_videoindexer_domain" {
  type = string
}

variable "azure_bing_search_domain" {
  type = string
}

variable "azure_ai_private_link_domain" {
  type = string
}
////

//// Variables that are used for CI/CD automation
variable "isInAutomation" {
  type    = bool
  default = false
}

variable "aadWebClientId" {
  type    = string
  default = ""
}

variable "aadMgmtClientId" {
  type    = string
  default = ""
}

variable "aadMgmtClientSecret" {
  type      = string
  default   = ""
  sensitive = true
}

variable "aadMgmtServicePrincipalId" {
  type = string
  default = ""
}
////

//// Variables that are used for the Azure OpenAI service
variable "useExistingAOAIService" {
  type = bool
}

variable "azureOpenAIServiceName" {
  type = string
}

variable "azureOpenAIResourceGroup" {
  type = string
}

variable "openAIServiceName" {
  type = string
  default = ""
}

variable "openAiSkuName" {
  type    = string
  default = "S0"
}

variable "chatGptDeploymentName" {
  type    = string
  default = "gpt-35-turbo-16k"
}

variable "chatGptModelName" {
  type    = string
  default = "gpt-35-turbo-16k"
}

variable "chatGptModelSkuName" {
  type    = string
  default = "Standard"
  
}

variable "chatGptModelVersion" {
  type    = string
  default = "0613"
}

variable "chatGptDeploymentCapacity" {
  type    = number
  default = 240
}

variable "azureOpenAIEmbeddingDeploymentName" {
  type    = string
  default = "text-embedding-ada-002"
}

variable "azureOpenAIEmbeddingsModelName" {
  type    = string
  default = "text-embedding-ada-002"
}

variable "azureOpenAIEmbeddingsModelVersion" {
  type    = string
  default = "2"
}

variable "azureOpenAIEmbeddingsModelSku" {
  type    = string
  default = "Standard"
}

variable "useAzureOpenAIEmbeddings" {
  type    = bool
  default = true
}

variable "sentenceTransformersModelName" {
  type    = string
  default = "BAAI/bge-small-en-v1.5"
}

variable "sentenceTransformerEmbeddingVectorSize" {
  type    = string
  default = "384"
}

variable "embeddingsDeploymentCapacity" {
  type    = number
  default = 240
}
////

//// Variables that are used for Secure Mode
variable "is_secure_mode" {
  type    = bool
  default = false
}

variable "virtual_network_CIDR" {
  type    = string
  default = "10.0.8.0/24"
}

variable "azure_monitor_CIDR" {
  type    = string
  default = "10.0.8.0/27"
}

variable "storage_account_CIDR" {
  type    = string
  default = "10.0.8.32/28"
}

variable "cosmos_db_CIDR" {
  type    = string
  default = "10.0.8.48/29"
}

variable "azure_ai_CIDR" {
  type    = string
  default = "10.0.8.56/29"
}

variable "webapp_CIDR" {
  type    = string
  default = "10.0.8.64/29"
}

variable "key_vault_CIDR" {
  type    = string
  default = "10.0.8.72/29"
}

variable "functions_CIDR" {
  type    = string
  default = "10.0.8.80/29"
}

variable "enrichment_app_CIDR" {
  type    = string
  default = "10.0.8.88/29"
}

variable "search_service_CIDR" {
  type    = string
  default = "10.0.8.96/29"
}

variable "azure_video_indexer_CIDR" {
  type    = string
  default = "10.0.8.104/29"
}

variable "bing_service_CIDR" {
  type    = string
  default = "10.0.8.112/29"
}

variable "azure_openAI_CIDR" {
  type    = string
  default = "10.0.8.120/29"
}

variable "integration_CIDR" {
  type    = string
  default = "10.0.8.192/26"
}

variable "acr_CIDR" {
  type    = string
  default = "10.0.8.128/29"
}

variable "dns_CIDR" {
  type    = string
  default = "10.0.8.176/28"
}

variable "ddos_plan_id" {
  type    = string
  default = ""
}

variable "openai_public_network_access_enabled" {
  type    = string
  default = "Enabled"
}

variable "kv_secret_expiration" {
  type = string
  description = "The value for key vault secret expiration in  seconds since 1970-01-01T00:00:00Z"
}

variable "enabledDDOSProtectionPlan" {
  type        = bool
  description = "This variable is used to enable or disable DDOS protection plan"
  default = false
}
////

variable "formRecognizerSkuName" {
  type    = string
  default = "S0"
}

variable "appServicePlanName" {
  type    = string
  default = ""
}

variable "appServiceSkuSize" {
  description = "The size of the app service plan for the IA website. Must match with the tier value in appServiceSkuTier."
  type = string
  default = "S1"
}

variable "appServiceSkuTier" {
  description = "The tier of the app service plan for the IA website. Must match with the size value in appServiceSkuSize."
  type = string
  default = "Standard"
  
}

variable "enrichmentAppServicePlanName" {
  type    = string
  default = ""
}

variable "enrichmentAppServiceSkuSize" {
  description = "The size of the app service plan for the enrichment service. Must match with the tier value in enrichmentAppServiceSkuTier."
  type = string
  default = "P2v3"
}

variable "enrichmentAppServiceSkuTier" {
  description = "The tier of the app service plan for the enrichment service. Must match with the size value in enrichmentAppServiceSkuSize."
  type = string
  default = "PremiumV3"
}

variable "logAnalyticsName" {
  type    = string
  default = ""
}

variable "applicationInsightsName" {
  type    = string
  default = ""
}

variable "backendServiceName" {
  type    = string
  default = ""
}

variable "enrichmentServiceName" {
  type    = string
  default = ""
}

variable "functionsAppName" {
  type    = string
  default = ""
}

variable "functionsAppSkuSize" {
  description = "The size of the app service plan for the functions app. Must match with the tier value in functionsAppSkuTier."
  type = string
  default = "S2"
}

variable "functionsAppSkuTier" {
  description = "The tier of the app service plan for the functions app. Must match with the size value in functionsAppSkuSize."
  type = string
  default = "Standard"
}

variable "videoIndexerName" {
  type    = string
  default = ""
}

variable "searchServicesName" {
  type    = string
  default = ""
}

variable "searchServicesSkuName" {
  type    = string
  default = "standard"
}

variable "storageAccountName" {
  type    = string
  default = ""
}

variable "contentContainerName" {
  type    = string
  default = "content"
}

variable "uploadContainerName" {
  type    = string
  default = "upload"
}

variable "functionLogsContainerName" {
  type    = string
  default = "logs"
}

variable "searchIndexName" {
  type    = string
  default = "vector-index"
}

variable "chatWarningBannerText" {
  type    = string
  default = ""
}

variable "chunkTargetSize" {
  type    = string
  default = "750"
}

variable "targetPages" {
  type    = string
  default = "ALL"
}

variable "formRecognizerApiVersion" {
  type    = string
  default = "2023-07-31"
}

variable "queryTermLanguage" {
  type    = string
  default = "English"
}

variable "maxSecondsHideOnUpload" {
  type    = string
  default = "300"
}

variable "maxSubmitRequeueCount" {
  type    = string
  default = "10"
}

variable "pollQueueSubmitBackoff" {
  type    = string
  default = "60"
}

variable "pdfSubmitQueueBackoff" {
  type    = string
  default = "60"
}

variable "maxPollingRequeueCount" {
  type    = string
  default = "10"
}

variable "submitRequeueHideSeconds" {
  type    = string
  default = "1200"
}

variable "pollingBackoff" {
  type    = string
  default = "30"
}

variable "maxReadAttempts" {
  type    = string
  default = "5"
}

variable "maxEnrichmentRequeueCount" {
  type    = string
  default = "10"
}

variable "enrichmentBackoff" {
  type    = string
  default = "60"
}

variable "targetTranslationLanguage" {
  type    = string
  default = "en"
}

variable "pdfSubmitQueue" {
  type    = string
  default = "pdf-submit-queue"
}

variable "pdfPollingQueue" {
  type    = string
  default = "pdf-polling-queue"
}

variable "nonPdfSubmitQueue" {
  type    = string
  default = "non-pdf-submit-queue"
}

variable "mediaSubmitQueue" {
  type    = string
  default = "media-submit-queue"
}

variable "textEnrichmentQueue" {
  type    = string
  default = "text-enrichment-queue"
}

variable "imageEnrichmentQueue" {
  type    = string
  default = "image-enrichment-queue"
}

variable "embeddingsQueue" {
  type    = string
  default = "embeddings-queue"
}

variable "applicationtitle" {
  type    = string
  default = ""
}

variable "video_indexer_api_version" {
  type = string
  default = "2024-01-01"
}

variable "enableDevCode" {
  type    = bool
  default = false
}

variable "maxCsvFileSize" {
  type    = string
  default = "20"
}

variable "entraOwners" {
  type    = string
  default = ""
  description = "Comma-separated list of owner emails"
}

variable "serviceManagementReference" {
  type    = string
  default = ""
}

variable "password_lifetime" {
  type    = number
  default = 365
  description = "The number of days used as the lifetime for passwords"  
}<|MERGE_RESOLUTION|>--- conflicted
+++ resolved
@@ -107,13 +107,6 @@
   type = string
 }
 
-<<<<<<< HEAD
-variable "azure_ai_form_recognizer_domain" {
-  type = string
-}
-
-=======
->>>>>>> e5c56ded
 variable "azure_search_domain" {
   type = string
 }
