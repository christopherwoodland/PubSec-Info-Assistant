--- conflicted
+++ resolved
@@ -33,7 +33,6 @@
   sensitive = true
 }
 
-<<<<<<< HEAD
 variable "entraOwners" {
   type    = string
   default = ""
@@ -43,8 +42,8 @@
 variable "serviceManagementReference" {
   type      = string
   sensitive = true
-=======
+}
+
 variable "password_lifetime" {
   type      = number
->>>>>>> 79af91de
 }