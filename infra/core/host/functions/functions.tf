--- conflicted
+++ resolved
@@ -112,20 +112,17 @@
     cors {
       allowed_origins = concat([var.azure_portal_domain, "https://ms.portal.azure.com"], var.allowedOrigins)
     }
-  }
-
-  identity {
-    type = "SystemAssigned"
-  }
-  
+    application_insights_connection_string = var.appInsightsConnectionString
+    application_insights_key = var.appInsightsInstrumentationKey
+  }
+
   connection_string {
     name  = "BLOB_CONNECTION_STRING"
     type  = "Custom"
     value = "@Microsoft.KeyVault(SecretUri=${var.keyVaultUri}secrets/BLOB-CONNECTION-STRING)"
   }
-  
+
   app_settings = {
-<<<<<<< HEAD
     WEBSITE_VNET_ROUTE_ALL                      = "1"  
     WEBSITE_CONTENTOVERVNET                     = var.is_secure_mode ? "1" : "0"
     SCM_DO_BUILD_DURING_DEPLOYMENT              = "false"
@@ -180,64 +177,13 @@
     COSMOSDB_KEY                                = "@Microsoft.KeyVault(SecretUri=${var.keyVaultUri}secrets/COSMOSDB-KEY)"
     AZURE_SEARCH_SERVICE_ENDPOINT               = var.azureSearchServiceEndpoint
     AZURE_SEARCH_INDEX                          = var.azureSearchIndex
-    AZURE_AI_TRANSLATION_DOMAIN                 = var.azure_ai_translation_domain
-    AZURE_AI_TEXT_ANALYTICS_DOMAIN              = var.azure_ai_text_analytics_domain
     WEBSITE_PULL_IMAGE_OVER_VNET                = var.is_secure_mode ? "true" : "false"
-=======
-    SCM_DO_BUILD_DURING_DEPLOYMENT = "true"
-    ENABLE_ORYX_BUILD              = "true"
-    AzureWebJobsStorage = "DefaultEndpointsProtocol=https;AccountName=${var.blobStorageAccountName};EndpointSuffix=${var.endpointSuffix};AccountKey=${data.azurerm_storage_account.existing_sa.primary_access_key}"
-    WEBSITE_CONTENTAZUREFILECONNECTIONSTRING = "DefaultEndpointsProtocol=https;AccountName=${var.blobStorageAccountName};EndpointSuffix=${var.endpointSuffix};AccountKey=${data.azurerm_storage_account.existing_sa.primary_access_key}"
-    WEBSITE_CONTENTSHARE = lower(var.name)
-    FUNCTIONS_WORKER_RUNTIME = var.runtime
-    FUNCTIONS_EXTENSION_VERSION = "~4"
-    WEBSITE_NODE_DEFAULT_VERSION = "~14"
-    APPLICATIONINSIGHTS_CONNECTION_STRING = var.appInsightsConnectionString
-    APPINSIGHTS_INSTRUMENTATIONKEY = var.appInsightsInstrumentationKey
-    BLOB_STORAGE_ACCOUNT = var.blobStorageAccountName
-    BLOB_STORAGE_ACCOUNT_ENDPOINT = var.blobStorageAccountEndpoint
-    BLOB_STORAGE_ACCOUNT_UPLOAD_CONTAINER_NAME = var.blobStorageAccountUploadContainerName
-    BLOB_STORAGE_ACCOUNT_OUTPUT_CONTAINER_NAME = var.blobStorageAccountOutputContainerName
-    BLOB_STORAGE_ACCOUNT_LOG_CONTAINER_NAME = var.blobStorageAccountLogContainerName
-    AZURE_BLOB_STORAGE_KEY = "@Microsoft.KeyVault(SecretUri=${var.keyVaultUri}secrets/AZURE-BLOB-STORAGE-KEY)"
-    CHUNK_TARGET_SIZE = var.chunkTargetSize
-    TARGET_PAGES = var.targetPages
-    FR_API_VERSION = var.formRecognizerApiVersion
-    AZURE_FORM_RECOGNIZER_ENDPOINT = var.formRecognizerEndpoint
-    AZURE_FORM_RECOGNIZER_KEY = "@Microsoft.KeyVault(SecretUri=${var.keyVaultUri}secrets/AZURE-FORM-RECOGNIZER-KEY)"
-    BLOB_CONNECTION_STRING = "@Microsoft.KeyVault(SecretUri=${var.keyVaultUri}secrets/BLOB-CONNECTION-STRING)"
-    COSMOSDB_URL = var.CosmosDBEndpointURL
-    COSMOSDB_LOG_DATABASE_NAME = var.CosmosDBLogDatabaseName
-    COSMOSDB_LOG_CONTAINER_NAME = var.CosmosDBLogContainerName
-    PDF_SUBMIT_QUEUE = var.pdfSubmitQueue
-    PDF_POLLING_QUEUE = var.pdfPollingQueue
-    NON_PDF_SUBMIT_QUEUE = var.nonPdfSubmitQueue
-    MEDIA_SUBMIT_QUEUE = var.mediaSubmitQueue
-    TEXT_ENRICHMENT_QUEUE = var.textEnrichmentQueue
-    IMAGE_ENRICHMENT_QUEUE = var.imageEnrichmentQueue
-    MAX_SECONDS_HIDE_ON_UPLOAD = var.maxSecondsHideOnUpload
-    MAX_SUBMIT_REQUEUE_COUNT = var.maxSubmitRequeueCount
-    POLL_QUEUE_SUBMIT_BACKOFF = var.pollQueueSubmitBackoff
-    PDF_SUBMIT_QUEUE_BACKOFF = var.pdfSubmitQueueBackoff
-    MAX_POLLING_REQUEUE_COUNT = var.maxPollingRequeueCount
-    SUBMIT_REQUEUE_HIDE_SECONDS = var.submitRequeueHideSeconds
-    POLLING_BACKOFF = var.pollingBackoff
-    MAX_READ_ATTEMPTS = var.maxReadAttempts
-    ENRICHMENT_KEY = "@Microsoft.KeyVault(SecretUri=${var.keyVaultUri}secrets/ENRICHMENT-KEY)"
-    ENRICHMENT_ENDPOINT = var.enrichmentEndpoint
-    ENRICHMENT_NAME = var.enrichmentName
-    ENRICHMENT_LOCATION = var.enrichmentLocation
-    TARGET_TRANSLATION_LANGUAGE = var.targetTranslationLanguage
-    MAX_ENRICHMENT_REQUEUE_COUNT = var.maxEnrichmentRequeueCount
-    ENRICHMENT_BACKOFF = var.enrichmentBackoff
-    ENABLE_DEV_CODE = tostring(var.enableDevCode)
-    EMBEDDINGS_QUEUE = var.EMBEDDINGS_QUEUE
-    AZURE_SEARCH_SERVICE_KEY = "@Microsoft.KeyVault(SecretUri=${var.keyVaultUri}secrets/AZURE-SEARCH-SERVICE-KEY)"
-    COSMOSDB_KEY = "@Microsoft.KeyVault(SecretUri=${var.keyVaultUri}secrets/COSMOSDB-KEY)"
-    AZURE_SEARCH_SERVICE_ENDPOINT = var.azureSearchServiceEndpoint
-    AZURE_SEARCH_INDEX = var.azureSearchIndex
->>>>>>> f2951359
-  }
+  }
+
+  identity {
+    type = "SystemAssigned"
+  }
+  
 }
 
 resource "azurerm_monitor_diagnostic_setting" "diagnostic_logs_commercial" {
