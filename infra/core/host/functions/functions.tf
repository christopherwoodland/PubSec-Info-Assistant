--- conflicted
+++ resolved
@@ -114,7 +114,6 @@
     cors {
       allowed_origins                       = concat([var.azure_portal_domain, "https://ms.portal.azure.com"], var.allowedOrigins)
     }
-<<<<<<< HEAD
     vnet_route_all_enabled                  = var.is_secure_mode ? true : false
   }
 
@@ -122,18 +121,6 @@
     type = "SystemAssigned"
   }
   
-=======
-    application_insights_connection_string = var.appInsightsConnectionString
-    application_insights_key = var.appInsightsInstrumentationKey
-  }
-
-  connection_string {
-    name  = "BLOB_CONNECTION_STRING"
-    type  = "Custom"
-    value = "@Microsoft.KeyVault(SecretUri=${var.keyVaultUri}secrets/BLOB-CONNECTION-STRING)"
-  }
-
->>>>>>> e5c56ded
   app_settings = {
     # Network realated settings for secure mode
     WEBSITE_PULL_IMAGE_OVER_VNET                = var.is_secure_mode ? "true" : "false"
@@ -197,17 +184,9 @@
     EMBEDDINGS_QUEUE                            = var.EMBEDDINGS_QUEUE
     AZURE_SEARCH_SERVICE_ENDPOINT               = var.azureSearchServiceEndpoint
     AZURE_SEARCH_INDEX                          = var.azureSearchIndex
-<<<<<<< HEAD
     AZURE_AI_CREDENTIAL_DOMAIN                  = var.azure_ai_credential_domain
     AZURE_OPENAI_AUTHORITY_HOST                 = var.azure_environment
     LOCAL_DEBUG                                 = "false"
-=======
-    WEBSITE_PULL_IMAGE_OVER_VNET                = var.is_secure_mode ? "true" : "false"
->>>>>>> e5c56ded
-  }
-
-  identity {
-    type = "SystemAssigned"
   }
   
 }
