variable "plan_name" {
  type = string
}

variable "name" {
  type = string
}

variable "location" {
  type = string
}

variable "tags" {
  type = map(string)
  default = {}
}

variable "kind" {
  type = string
  default = ""
}

variable "reserved" {
  type = bool
  default = true
}

variable "sku" {
  type = map(string)
}

variable "resourceGroupName" {
  type    = string
  default = ""
}

variable "storageAccountId" {
  type    = string
  default = ""
}

variable "keyVaultUri" { 
  type = string
}

variable "keyVaultName" {
  type = string
}

variable "runtime" {
  description = "Runtime of the function app"
  type        = string
  default     = "python"
}

variable "appInsightsInstrumentationKey" {
  description = "Application Insights Instrumentation Key"
  type        = string
}

variable "appInsightsConnectionString" {
  description = "Application Insights Connection String"
  type        = string
}

variable "blobStorageAccountName" {
  description = "Azure Blob Storage Account Name"
  type        = string
}

variable "blobStorageAccountEndpoint" {
  description = "Azure Blob Storage Account Endpoint"
  type        = string
}

variable "blobStorageAccountUploadContainerName" {
  description = "Azure Blob Storage Account Upload Container Name"
  type        = string
}

variable "blobStorageAccountOutputContainerName" {
  description = "Azure Blob Storage Account Output Container Name"
  type        = string
}

variable "blobStorageAccountLogContainerName" {
  description = "Azure Blob Storage Account Log Container Name"
  type        = string
}

variable "chunkTargetSize" {
  description = "Chunk Target Size"
  type        = string
}

variable "targetPages" {
  description = "Target Pages"
  type        = string
}

variable "formRecognizerApiVersion" {
  description = "Form Recognizer API Version"
  type        = string
}

variable "formRecognizerEndpoint" {
  description = "Form Recognizer Endpoint"
  type        = string
}

variable "CosmosDBEndpointURL" {
  description = "CosmosDB Endpoint"
  type        = string
}

variable "CosmosDBLogDatabaseName" {
  description = "CosmosDB Log Database Name"
  type        = string
}

variable "CosmosDBLogContainerName" {
  description = "CosmosDB Log Container Name"
  type        = string
}

variable "pdfSubmitQueue" {
  description = "Name of the submit queue for PDF files"
  type        = string
}

variable "pdfPollingQueue" {
  description = "Name of the queue used to poll for completed FR processing"
  type        = string
}

variable "nonPdfSubmitQueue" {
  description = "The queue which is used to trigger processing of non-PDF files"
  type        = string
}

variable "mediaSubmitQueue" {
  description = "The queue which is used to trigger processing of media files"
  type        = string
}

variable "textEnrichmentQueue" {
  description = "The queue which is used to trigger processing of text files"
  type        = string
}

variable "imageEnrichmentQueue" {
  description = "The queue which is used to trigger processing of image files"
  type        = string
}

variable "maxSecondsHideOnUpload" {
  description = "The maximum number of seconds  between uploading a file and submitting it to FR"
  type        = string
}

variable "maxSubmitRequeueCount" {
  description = "The maximum number of times a file can be resubmitted to FR due to throttling or internal FR capacity limitations"
  type        = string
}

variable "pollQueueSubmitBackoff" {
  description = "the number of seconds that a message sleeps before we try to poll for FR completion"
  type        = string
}

variable "pdfSubmitQueueBackoff" {
  description = "The number of seconds a message sleeps before trying to resubmit due to throttling request from FR"
  type        = string
}

variable "maxPollingRequeueCount" {
  description = "Max times we will retry the submission due to throttling or internal errors in FR"
  type        = string
}

variable "submitRequeueHideSeconds" {
  description = "Number of seconds to delay before trying to resubmit a doc to FR when it reported an internal error"
  type        = string
}

variable "pollingBackoff" {
  description = "The number of seconds we will hide a message before trying to repoll due to FR still processing a file. This is the default value that escalates exponentially"
  type        = string
}

variable "maxReadAttempts" {
  description = "The maximum number of times we will retry to read a full processed document from FR. Failures in read may be due to network issues downloading the large response"
  type        = string
}

variable "enrichmentEndpoint" {
  description = "Endpoint of the enrichment service"
  type        = string
}

variable "enrichmentName" {
  description = "Name of the enrichment service"
  type        = string
}

variable "enrichmentLocation" {
  description = "Location of the enrichment service"
  type        = string
}

variable "targetTranslationLanguage" {
  description = "Target language to translate content to"
  type        = string
}

variable "maxEnrichmentRequeueCount" {
  description = "Max times we will retry the enriichment due to throttling or internal errors"
  type        = string
}

variable "enrichmentBackoff" {
  description = "The number of seconds we will hide a message before trying to call enrichment service throttling. This is the default value that escalates exponentially"
  type        = string
}

variable "enableDevCode" {
  description = "A boolean value that flags if a user wishes to enable or disable code under development"
  type        = bool
}

variable "EMBEDDINGS_QUEUE" {
  description = "A boolean value that flags if a user wishes to enable or disable code under development"
  type        = string
}

variable "azureSearchIndex" {
  description = "Name of the Azure Search Service index to post data to for ingestion"
  type        = string
}

variable "azureSearchServiceEndpoint" {
  description = "Endpoint of the Azure Search Service to post data to for ingestion"
  type        = string
}

variable "endpointSuffix" {
  type    = string
  default = "core.windows.net"
<<<<<<< HEAD
}

variable "azure_ai_translation_domain" {
  type = string
}

variable "azure_ai_text_analytics_domain" {
  type = string
}

variable "vnet_name" {
  type = string
}

variable "subnet_name" {
  type = string
}

variable "subnetIntegration_id" {
  type = string
}

variable "private_dns_zone_ids" {
  type = set(string)
}

variable "is_secure_mode" {
  description = "Specifies whether to deploy in secure mode"
  type        = bool
}

variable "managedIdentity" {
  type = bool
  default = false
}

variable "ftpsState" {
  type = string
  default = "FtpsOnly"
}

variable "azure_portal_domain" {
  type = string
}

variable "allowedOrigins" {
  type = list(string)
  default = []
}

variable "container_registry" {
  description = "The login server of the container registry"
  type        = string
}

variable "container_registry_admin_username" {
  description = "The admin username of the container registry"
  type        = string
}

variable "container_registry_id" {
  description = "The id of the container registry"
  type        = string
}

variable "container_registry_admin_password" {
  description = "The admin password of the container registry"
  type        = string
}

variable "logAnalyticsWorkspaceResourceId" {
  type = string
}

variable "azure_environment" {
  type        = string
=======
>>>>>>> f2951359
}<|MERGE_RESOLUTION|>--- conflicted
+++ resolved
@@ -246,11 +246,6 @@
 variable "endpointSuffix" {
   type    = string
   default = "core.windows.net"
-<<<<<<< HEAD
-}
-
-variable "azure_ai_translation_domain" {
-  type = string
 }
 
 variable "azure_ai_text_analytics_domain" {
@@ -323,6 +318,4 @@
 
 variable "azure_environment" {
   type        = string
-=======
->>>>>>> f2951359
 }