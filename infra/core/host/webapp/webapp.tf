--- conflicted
+++ resolved
@@ -135,15 +135,6 @@
       "SCM_DO_BUILD_DURING_DEPLOYMENT"        = lower(tostring(var.scmDoBuildDuringDeployment))
       "ENABLE_ORYX_BUILD"                     = lower(tostring(var.enableOryxBuild))
       "APPLICATIONINSIGHTS_CONNECTION_STRING" = var.applicationInsightsConnectionString
-<<<<<<< HEAD
-      "AZURE_SEARCH_SERVICE_KEY"              = "@Microsoft.KeyVault(SecretUri=${var.keyVaultUri}secrets/AZURE-SEARCH-SERVICE-KEY)"
-      "COSMOSDB_KEY"                          = "@Microsoft.KeyVault(SecretUri=${var.keyVaultUri}secrets/COSMOSDB-KEY)"
-      "BING_SEARCH_KEY"                       = "@Microsoft.KeyVault(SecretUri=${var.keyVaultUri}secrets/BINGSEARCH-KEY)"
-      "AZURE_BLOB_STORAGE_KEY"                = "@Microsoft.KeyVault(SecretUri=${var.keyVaultUri}secrets/AZURE-BLOB-STORAGE-KEY)"
-      "ENRICHMENT_KEY"                        = "@Microsoft.KeyVault(SecretUri=${var.keyVaultUri}secrets/ENRICHMENT-KEY)"
-      "AZURE_OPENAI_SERVICE_KEY"              = "@Microsoft.KeyVault(SecretUri=${var.keyVaultUri}secrets/AZURE-OPENAI-SERVICE-KEY)"
-      "WEBSITE_PULL_IMAGE_OVER_VNET"          = var.is_secure_mode ? true : false
-=======
       "AZURE_SEARCH_SERVICE_KEY"  = "@Microsoft.KeyVault(SecretUri=${var.keyVaultUri}secrets/AZURE-SEARCH-SERVICE-KEY)"
       "COSMOSDB_KEY"              = "@Microsoft.KeyVault(SecretUri=${var.keyVaultUri}secrets/COSMOSDB-KEY)"
       "BING_SEARCH_KEY"           = "@Microsoft.KeyVault(SecretUri=${var.keyVaultUri}secrets/BINGSEARCH-KEY)"
@@ -151,7 +142,6 @@
       "ENRICHMENT_KEY"            = "@Microsoft.KeyVault(SecretUri=${var.keyVaultUri}secrets/ENRICHMENT-KEY)"
       "AZURE_OPENAI_SERVICE_KEY"  = "@Microsoft.KeyVault(SecretUri=${var.keyVaultUri}secrets/AZURE-OPENAI-SERVICE-KEY)"
       "WEBSITE_PULL_IMAGE_OVER_VNET" = var.is_secure_mode ? "true" : "false"
->>>>>>> e4c44fa5
     }
   )
 
