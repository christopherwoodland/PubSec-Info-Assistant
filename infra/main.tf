--- conflicted
+++ resolved
@@ -474,9 +474,6 @@
   azureSearchIndex                      = var.searchIndexName
   azureSearchServiceEndpoint            = module.searchServices.endpoint
   endpointSuffix                        = var.azure_storage_domain
-<<<<<<< HEAD
-  azure_ai_text_analytics_domain        = var.azure_ai_text_analytics_domain
-  azure_ai_translation_domain           = var.azure_ai_translation_domain
   logAnalyticsWorkspaceResourceId       = module.logging.logAnalyticsId
   is_secure_mode                        = var.is_secure_mode
   vnet_name                             = var.is_secure_mode ? module.network[0].vnet_name : null
@@ -489,8 +486,6 @@
   container_registry_id                 = module.acr.acr_id
   azure_environment                     = var.azure_environment
 }
-=======
->>>>>>> f2951359
 
 module "openaiServices" {
   source                          = "./core/ai/openaiservices"
