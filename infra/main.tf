--- conflicted
+++ resolved
@@ -175,13 +175,10 @@
     BING_SEARCH_KEY                         = var.enableWebChat ? module.bingSearch[0].key : ""
     ENABLE_WEB_CHAT                         = var.enableWebChat
     ENABLE_BING_SAFE_SEARCH                 = var.enableBingSafeSearch
-<<<<<<< HEAD
     STREAMLIT_HOST_URI                      = "https://${local.backend_name}.${var.azure_websites_domain}"
-=======
     ENABLE_UNGROUNDED_CHAT                  = var.enableUngroundedChat
     ENABLE_MATH_TUTOR                       = var.enableMathTutor
     ENABLE_CSV_AGENT                        = var.enableCsvAgent
->>>>>>> c1a5761d
   }
 
   aadClientId = module.entraObjects.azure_ad_web_app_client_id
