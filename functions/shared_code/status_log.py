--- conflicted
+++ resolved
@@ -217,12 +217,8 @@
     def update_document_state(self, document_path, status, state=State.PROCESSING):
         """Updates the state of the document in the storage"""
         try:
-<<<<<<< HEAD
-=======
             document_id = self.encode_document_id(document_path)
             logging.info(f"{state_str} DocumentID - {document_id}")
->>>>>>> 979166a3
-            document_id = self.encode_document_id(document_path)
             logging.info(f"{status} DocumentID - {document_id}")
             if self._log_document.get(document_id, "") != "":
                 json_document = self._log_document[document_id]
