# Copyright (c) Microsoft Corporation.
# Licensed under the MIT license.

""" Library of code for status logs reused across various calling features """
import os
from datetime import datetime, timedelta
import base64
from azure.cosmos import CosmosClient, PartitionKey, exceptions
from enum import Enum


class State(Enum):
    STARTED = "Processing"
    COMPLETE = "Complete"
    ERROR = "Error"
    ALL = "All"

class StatusClassification(Enum):
    DEBUG = "Debug"
    INFO = "Info"
    ERROR = "Error"
    
class StatusQueryLevel(Enum):
    CONCISE = "Concise"
    VERBOSE = "Verbose"


class StatusLog:

    def __init__(self, url, key, database_name, container_name):
        """ Constructor function """
        self._url = url
        self._key = key
        self._database_name = database_name
        self._container_name = container_name
        self._state = ""
        self._state_description = ""
                
        self.cosmos_client = CosmosClient(url=self._url, credential=self._key)

        # Select a database (will create it if it doesn't exist)
        self.database = self.cosmos_client.get_database_client(self._database_name)
        if self._database_name not in [db['id'] for db in self.cosmos_client.list_databases()]:
            self.database = self.cosmos_client.create_database(self._database_name)

        # Select a container (will create it if it doesn't exist)
        self.container = self.database.get_container_client(self._container_name)
        if self._container_name not in [container['id'] for container in self.database.list_containers()]:
            self.container = self.database.create_container(id=self._container_name, 
                partition_key=PartitionKey(path="/file_name"))
        
        
    @property
    def state(self):
        return self._state


    @state.setter
    def state(self, value: State):
        self._state = value
        
        
    @property
    def state_description(self):
        return self._state


    @state_description.setter
    def state_description(self, value):
        self._state_description = value               
               
        
    def encode_document_id(self, document_id):
        """ encode a path/file name to remove unsafe chars for a cosmos db id """
        safe_id = base64.urlsafe_b64encode(document_id.encode()).decode()
        return safe_id
    
    
<<<<<<< HEAD
    def read_document(self, 
                       document_id: str,
                       status_query_level: StatusQueryLevel = StatusQueryLevel.CONCISE
                       ):
        """ 
        Function to issue a query and return resulting single doc        
        args
            status_query_level - the StatusQueryLevel value representing concise or verbose status updates to be included
            document_id - if you wish to return a single document by its path        
        """
        query_string = f"SELECT * FROM c WHERE c.id = '{self.encode_document_id(document_id)}'"
        
        items = list(self.container.query_items(
            query=query_string,
            enable_cross_partition_query=True
        ))
        
        # Now we have the document, remove the status updates that are considered 'non-verbose' if required 
        if status_query_level == StatusQueryLevel.CONCISE:
            for item in items:
                # Filter out status updates that have status_classification == "debug"
                item['status_updates'] = [update for update in item['status_updates'] if update['status_classification'] != 'Debug']

        return items


    def read_documents(self, 
                       within_n_minutes: int,
                       state: State = State.ALL
                       ):
        """ 
        Function to issue a query and return resulting docs          
        args
            within_n_minutes - integer representing from how many minutes ago to return docs for
        """

        query_string = "SELECT c.id,  c.file_path, c.file_name, c.state, \
            c.start_timestamp, c.state_description, c.state_timestamp \
            FROM c"   

        conditions = []    
=======
    def read_documents(self, 
                       within_n_minutes: int = -1,
                       status_query_level: StatusQueryLevel = StatusQueryLevel.CONCISE,
                       document_id: str = ""
                       ):
        """ 
        Function to issue a query and return resulting docs   
        
        args
            within_n_minutes - integer representing from how many mn8inutes ago to return docs for
            status_query_level - the StatusQueryLevel value reprenting concise or verbose status updates to be included
            document_id - if you wish to return a single document by its path        
        """
        conditions = []
        query_string = "SELECT * FROM c" 
        
>>>>>>> e6c1dda7
        if within_n_minutes != -1:
            from_time = datetime.now() - timedelta(minutes=within_n_minutes)
            from_time_string = str(from_time.strftime('%Y-%m-%d %H:%M:%S'))
            conditions.append(f"c.start_timestamp > '{from_time_string}'")
<<<<<<< HEAD
            
        if state != State.ALL:
            conditions.append(f"c.state = '{state.value}'")         
            
=======

        # if status_query_level == StatusQueryLevel.CONCISE:
        #     # select info & error class states, for concise, all for verbose
        #     conditions.append(f"(c.state = '{StatusClassification.INFO.value}' OR c.state = '{StatusClassification.ERROR.value}')")            
            
        if document_id != "":
            conditions.append(f"c.id = '{self.encode_document_id(document_id)}'")
                
>>>>>>> e6c1dda7
        if conditions:
            query_string += " WHERE " + " AND ".join(conditions)

        items = list(self.container.query_items(
            query=query_string,
            enable_cross_partition_query=True
        ))
                            
<<<<<<< HEAD
        return items       
=======
        # Now we have the documents, remove the status updates that are considered 'non-verbose' if required 
        if status_query_level == StatusQueryLevel.CONCISE:
            for item in items:
                # Filter out status updates that have status_classification == "debug"
                item['status_updates'] = [update for update in item['status_updates'] if update['status_classification'] != 'Debug']

        return items
       
>>>>>>> e6c1dda7


    def upsert_document(self, document_path, status, status_classification: StatusClassification, fresh_start=False):
        """ Function to upsert a status item for a specified id """
        base_name = os.path.basename(document_path)
        document_id = self.encode_document_id(document_path)
        
        # If this event is the start of an upload, remove any existing status files for this path
        if fresh_start == True:
            try:
                self.container.delete_item(item=document_id, partition_key=base_name)
            except exceptions.CosmosResourceNotFoundError:
                pass

        json_document = ""
        try:
            # if the document exists then update it        
            json_document = self.container.read_item(item=document_id, partition_key=base_name)
            
            # Check if there has been a state change, and therefore to update state
            if json_document['state'] != str(self._state.value):
                json_document['state'] = str(self._state.value)
                json_document['state_description'] = self._state_description
                json_document['state_timestamp'] = str(datetime.now().strftime('%Y-%m-%d %H:%M:%S'))
            
            # Append a new item to the array
            status_updates = json_document["status_updates"]     
            new_item = {
                "status": status,
                "status_timestamp": str(datetime.now().strftime('%Y-%m-%d %H:%M:%S')),
                "status_classification": str(status_classification.value)
            }
            status_updates.append(new_item)

        except Exception:
            # if this is a new document
            json_document = {
                "id": document_id,
                "file_path": document_path,
                "file_name": base_name,
                "state": str(self._state.value),
                "start_timestamp": str(datetime.now().strftime('%Y-%m-%d %H:%M:%S')),
                "state_description": "",
                "state_timestamp": str(datetime.now().strftime('%Y-%m-%d %H:%M:%S')),
                "status_updates": [
                    {
                        "status": status,
                        "status_timestamp": str(datetime.now().strftime('%Y-%m-%d %H:%M:%S')),
                        "status_classification": str(status_classification.value)
                    }
                ]
            }

        self.container.upsert_item(body=json_document)<|MERGE_RESOLUTION|>--- conflicted
+++ resolved
@@ -76,7 +76,6 @@
         return safe_id
     
     
-<<<<<<< HEAD
     def read_document(self, 
                        document_id: str,
                        status_query_level: StatusQueryLevel = StatusQueryLevel.CONCISE
@@ -118,43 +117,14 @@
             FROM c"   
 
         conditions = []    
-=======
-    def read_documents(self, 
-                       within_n_minutes: int = -1,
-                       status_query_level: StatusQueryLevel = StatusQueryLevel.CONCISE,
-                       document_id: str = ""
-                       ):
-        """ 
-        Function to issue a query and return resulting docs   
-        
-        args
-            within_n_minutes - integer representing from how many mn8inutes ago to return docs for
-            status_query_level - the StatusQueryLevel value reprenting concise or verbose status updates to be included
-            document_id - if you wish to return a single document by its path        
-        """
-        conditions = []
-        query_string = "SELECT * FROM c" 
-        
->>>>>>> e6c1dda7
         if within_n_minutes != -1:
             from_time = datetime.now() - timedelta(minutes=within_n_minutes)
             from_time_string = str(from_time.strftime('%Y-%m-%d %H:%M:%S'))
             conditions.append(f"c.start_timestamp > '{from_time_string}'")
-<<<<<<< HEAD
             
         if state != State.ALL:
             conditions.append(f"c.state = '{state.value}'")         
             
-=======
-
-        # if status_query_level == StatusQueryLevel.CONCISE:
-        #     # select info & error class states, for concise, all for verbose
-        #     conditions.append(f"(c.state = '{StatusClassification.INFO.value}' OR c.state = '{StatusClassification.ERROR.value}')")            
-            
-        if document_id != "":
-            conditions.append(f"c.id = '{self.encode_document_id(document_id)}'")
-                
->>>>>>> e6c1dda7
         if conditions:
             query_string += " WHERE " + " AND ".join(conditions)
 
@@ -163,18 +133,7 @@
             enable_cross_partition_query=True
         ))
                             
-<<<<<<< HEAD
         return items       
-=======
-        # Now we have the documents, remove the status updates that are considered 'non-verbose' if required 
-        if status_query_level == StatusQueryLevel.CONCISE:
-            for item in items:
-                # Filter out status updates that have status_classification == "debug"
-                item['status_updates'] = [update for update in item['status_updates'] if update['status_classification'] != 'Debug']
-
-        return items
-       
->>>>>>> e6c1dda7
 
 
     def upsert_document(self, document_path, status, status_classification: StatusClassification, fresh_start=False):
