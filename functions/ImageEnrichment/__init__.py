import json
import logging
import os

import azure.ai.vision as visionsdk
import azure.functions as func
import requests
from azure.storage.blob import BlobServiceClient
from shared_code.status_log import State, StatusClassification, StatusLog
from shared_code.utilities import Utilities, MediaType
from shared_code.tags_helper import TagsHelper
from azure.search.documents import SearchClient
from azure.core.credentials import AzureKeyCredential
from datetime import datetime


azure_blob_storage_account = os.environ["BLOB_STORAGE_ACCOUNT"]
azure_blob_drop_storage_container = os.environ[
    "BLOB_STORAGE_ACCOUNT_UPLOAD_CONTAINER_NAME"
]
azure_blob_content_storage_container = os.environ[
    "BLOB_STORAGE_ACCOUNT_OUTPUT_CONTAINER_NAME"
]
azure_blob_storage_endpoint = os.environ["BLOB_STORAGE_ACCOUNT_ENDPOINT"]
azure_blob_storage_key = os.environ["BLOB_STORAGE_ACCOUNT_KEY"]
azure_blob_connection_string = os.environ["BLOB_CONNECTION_STRING"]
azure_blob_content_storage_container = os.environ[
    "BLOB_STORAGE_ACCOUNT_OUTPUT_CONTAINER_NAME"
]
azure_blob_content_storage_container = os.environ[
    "BLOB_STORAGE_ACCOUNT_OUTPUT_CONTAINER_NAME"
]
IS_USGOV_DEPLOYMENT = os.getenv("IS_USGOV_DEPLOYMENT", False)

# Cosmos DB
cosmosdb_url = os.environ["COSMOSDB_URL"]
cosmosdb_key = os.environ["COSMOSDB_KEY"]
cosmosdb_log_database_name = os.environ["COSMOSDB_LOG_DATABASE_NAME"]
cosmosdb_log_container_name = os.environ["COSMOSDB_LOG_CONTAINER_NAME"]
cosmosdb_tags_database_name = os.environ["COSMOSDB_TAGS_DATABASE_NAME"]
cosmosdb_tags_container_name = os.environ["COSMOSDB_TAGS_CONTAINER_NAME"]

# Cognitive Services
cognitive_services_key = os.environ["ENRICHMENT_KEY"]
cognitive_services_endpoint = os.environ["ENRICHMENT_ENDPOINT"]
cognitive_services_account_location = os.environ["ENRICHMENT_LOCATION"]

# Search Service
AZURE_SEARCH_SERVICE_ENDPOINT = os.environ.get("AZURE_SEARCH_SERVICE_ENDPOINT")
AZURE_SEARCH_INDEX = os.environ.get("AZURE_SEARCH_INDEX") or "gptkbindex"
SEARCH_CREDS = AzureKeyCredential(os.environ.get("AZURE_SEARCH_SERVICE_KEY"))

# Translation params for OCR'd text
targetTranslationLanguage = os.environ["TARGET_TRANSLATION_LANGUAGE"]

# If running in the US Gov cloud, use the US Gov translation endpoint, Default to global
if not IS_USGOV_DEPLOYMENT:
    API_DETECT_ENDPOINT = (
        "https://api.cognitive.microsofttranslator.com/detect?api-version=3.0"
    )
    API_TRANSLATE_ENDPOINT = (
        "https://api.cognitive.microsofttranslator.com/translate?api-version=3.0"
    )
else:
    API_DETECT_ENDPOINT = (
        "https://api.cognitive.microsofttranslator.us/detect?api-version=3.0"
    )
    API_TRANSLATE_ENDPOINT = (
        "https://api.cognitive.microsofttranslator.us/translate?api-version=3.0"
    )


MAX_CHARS_FOR_DETECTION = 1000
translator_api_headers = {
    "Ocp-Apim-Subscription-Key": cognitive_services_key,
    "Content-type": "application/json",
    "Ocp-Apim-Subscription-Region": cognitive_services_account_location,
}

# Vision SDK
vision_service_options = visionsdk.VisionServiceOptions(
    endpoint=cognitive_services_endpoint, key=cognitive_services_key
)

analysis_options = visionsdk.ImageAnalysisOptions()

# Note that "CAPTION" and "DENSE_CAPTIONS" are only supported in Azure GPU regions (East US, France Central,
# Korea Central, North Europe, Southeast Asia, West Europe, West US). Remove "CAPTION" and "DENSE_CAPTIONS"
# from the list below if your Computer Vision key is not from one of those regions.

if cognitive_services_account_location in [
    "eastus",
    "francecentral",
    "koreacentral",
    "northeurope",
    "southeastasia",
    "westeurope",
    "westus",
]:
    GPU_REGION = True
    analysis_options.features = (
        visionsdk.ImageAnalysisFeature.CAPTION
        | visionsdk.ImageAnalysisFeature.DENSE_CAPTIONS
        | visionsdk.ImageAnalysisFeature.OBJECTS
        | visionsdk.ImageAnalysisFeature.TEXT
        | visionsdk.ImageAnalysisFeature.TAGS
    )
else:
    GPU_REGION = False
    analysis_options.features = (
        visionsdk.ImageAnalysisFeature.OBJECTS
        | visionsdk.ImageAnalysisFeature.TEXT
        | visionsdk.ImageAnalysisFeature.TAGS
    )

analysis_options.model_version = "latest"


FUNCTION_NAME = "ImageEnrichment"


utilities = Utilities(
    azure_blob_storage_account=azure_blob_storage_account,
    azure_blob_storage_endpoint=azure_blob_storage_endpoint,
    azure_blob_drop_storage_container=azure_blob_drop_storage_container,
    azure_blob_content_storage_container=azure_blob_content_storage_container,
    azure_blob_storage_key=azure_blob_storage_key
)


def detect_language(text):
    data = [{"text": text[:MAX_CHARS_FOR_DETECTION]}]
    response = requests.post(
        API_DETECT_ENDPOINT, headers=translator_api_headers, json=data
    )
    if response.status_code == 200:
        print(response.json())
        detected_language = response.json()[0]["language"]
        detection_confidence = response.json()[0]["score"]

    return detected_language, detection_confidence


def translate_text(text, target_language):
    data = [{"text": text}]
    params = {"to": target_language}

    response = requests.post(
        API_TRANSLATE_ENDPOINT, headers=translator_api_headers, json=data, params=params
    )
    if response.status_code == 200:
        translated_content = response.json()[0]["translations"][0]["text"]
        return translated_content
    else:
        raise Exception(response.json())


def main(msg: func.QueueMessage) -> None:
    """This function is triggered by a message in the image-enrichment-queue.
    It will first analyse the image. If the image contains text, it will then
    detect the language of the text and translate it to Target Language."""

    message_body = msg.get_body().decode("utf-8")
    message_json = json.loads(message_body)
    blob_path = message_json["blob_name"]
    blob_uri = message_json["blob_uri"]
    try:
        statusLog = StatusLog(
            cosmosdb_url, cosmosdb_key, cosmosdb_log_database_name, cosmosdb_log_container_name
        )
        logging.info(
            "Python queue trigger function processed a queue item: %s",
            msg.get_body().decode("utf-8"),
        )
        # Receive message from the queue
        statusLog.upsert_document(
            blob_path,
            f"{FUNCTION_NAME} - Received message from image-enrichment-queue ",
            StatusClassification.DEBUG,
            State.PROCESSING,
        )

        # Run the image through the Computer Vision service
        file_name, file_extension, file_directory  = utilities.get_filename_and_extension(blob_path)
        blob_path_plus_sas = utilities.get_blob_and_sas(blob_path)

        vision_source = visionsdk.VisionSource(url=blob_path_plus_sas)
        image_analyzer = visionsdk.ImageAnalyzer(
            vision_service_options, vision_source, analysis_options
        )
        result = image_analyzer.analyze()

        text_image_summary = ""
        index_content = ""
        complete_ocr_text = None

        if result.reason == visionsdk.ImageAnalysisResultReason.ANALYZED:
            if GPU_REGION:
                if result.caption is not None:
                    text_image_summary += "Caption:\n"
                    text_image_summary += "\t'{}', Confidence {:.4f}\n".format(
                        result.caption.content, result.caption.confidence
                    )
                    index_content += "Caption: {}\n ".format(result.caption.content)

                if result.dense_captions is not None:
                    text_image_summary += "Dense Captions:\n"
                    index_content += "DeepCaptions: "
                    for caption in result.dense_captions:
                        text_image_summary += "\t'{}', Confidence: {:.4f}\n".format(
                            caption.content, caption.confidence
                        )
                        index_content += "{}\n ".format(caption.content)

            if result.objects is not None:
                text_image_summary += "Objects:\n"
                index_content += "Descriptions: "
                for object_detection in result.objects:
                    text_image_summary += "\t'{}', Confidence: {:.4f}\n".format(
                        object_detection.name, object_detection.confidence
                    )
                    index_content += "{}\n ".format(object_detection.name)

            if result.tags is not None:
                text_image_summary += "Tags:\n"
                for tag in result.tags:
                    text_image_summary += "\t'{}', Confidence {:.4f}\n".format(
                        tag.name, tag.confidence
                    )
                    index_content += "{}\n ".format(tag.name)

            if result.text is not None:
                text_image_summary += "Raw OCR Text:\n"
                complete_ocr_text = ""
                for line in result.text.lines:
                    complete_ocr_text += "{}\n".format(line.content)
                text_image_summary += complete_ocr_text

        else:
            error_details = visionsdk.ImageAnalysisErrorDetails.from_result(result)

            statusLog.upsert_document(
                blob_path,
                f"{FUNCTION_NAME} - Image analysis failed: {error_details.error_code} {error_details.error_code} {error_details.message}",
                StatusClassification.ERROR,
                State.ERROR,
            )

        if complete_ocr_text not in [None, ""]:
            # Detect language
            output_text = ""

            detected_language, detection_confidence = detect_language(complete_ocr_text)
            text_image_summary += f"Raw OCR Text - Detected language: {detected_language}, Confidence: {detection_confidence}\n"

            if detected_language != targetTranslationLanguage:
                # Translate text
                output_text = translate_text(
                    text=complete_ocr_text, target_language=targetTranslationLanguage
                )
                text_image_summary += f"Translated OCR Text - Target language: {targetTranslationLanguage}\n"
                text_image_summary += output_text
                index_content += "OCR Text: {}\n ".format(output_text)

            else:
                # No translation required
                output_text = complete_ocr_text
                index_content += "OCR Text: {}\n ".format(complete_ocr_text)

        else:
            statusLog.upsert_document(
                blob_path,
                f"{FUNCTION_NAME} - No OCR text detected",
                StatusClassification.INFO,
                State.PROCESSING,
            )

        # Upload the output as a chunk to match document model
        utilities.write_chunk(
            myblob_name=blob_path,
            myblob_uri=blob_uri,
            file_number=0,
            chunk_size=utilities.token_count(text_image_summary),
            chunk_text=text_image_summary,
            page_list=[0],
            section_name="",
            title_name=file_name,
            subtitle_name="",
            file_class=MediaType.IMAGE
        )

        statusLog.upsert_document(
            blob_path,
            f"{FUNCTION_NAME} - Image enrichment is complete",
            StatusClassification.DEBUG,
            State.QUEUED,
        )

    except Exception as error:
        statusLog.upsert_document(
            blob_path,
            f"{FUNCTION_NAME} - An error occurred - {str(error)}",
            StatusClassification.ERROR,
            State.ERROR,
        )

<<<<<<< HEAD
    try:
        file_name, file_extension, file_directory = utilities.get_filename_and_extension(blob_path)
        path = file_directory + file_name + file_extension
        # Get the tags from metadata on the blob
        blob_service_client = BlobServiceClient.from_connection_string(azure_blob_connection_string)
        blob_client = blob_service_client.get_blob_client(container=azure_blob_drop_storage_container, blob=path)
        blob_properties = blob_client.get_blob_properties()
        tags = blob_properties.metadata.get("tags")
        if tags is not None:
            if isinstance(tags, str):
                tags_list = [tags]
            else:
                tags_list = tags.split(",")
        else:
            tags_list = []
        # Write the tags to cosmos db
        tags_helper = TagsHelper(
            cosmosdb_url, cosmosdb_key, cosmosdb_tags_database_name, cosmosdb_tags_container_name
        )
        tags_helper.upsert_document(blob_path, tags_list)

        # Only one chunk per image currently, this code matches the write_chunk utility method in functions/shared_code/utilities.py
        # Please update in both locations
        folder_set = file_directory + file_name + file_extension + "/"
        output_filename = file_name + '-0.json'
        chunk_file=f'{folder_set}{output_filename}'
=======
    try: 
        # Only one chunk per image currently.
        file_name, file_extension, file_directory = utilities.get_filename_and_extension(blob_path)
        chunk_file=utilities.build_chunk_filepath(file_directory, file_name, file_extension, '0')
>>>>>>> c3337c6f

        index_section(index_content, file_name, file_directory[:-1], statusLog.encode_document_id(chunk_file), chunk_file, blob_path, blob_uri, tags_list)

        statusLog.upsert_document(
            blob_path,
            f"{FUNCTION_NAME} - Image added to index.",
            StatusClassification.INFO,
            State.COMPLETE,
        )
    except Exception as err:
        statusLog.upsert_document(
            blob_path,
            f"{FUNCTION_NAME} - An error occurred while indexing - {str(err)}",
            StatusClassification.ERROR,
            State.ERROR,
        )


    statusLog.save_document(blob_path)


def index_section(index_content, file_name, file_directory, chunk_id, chunk_file, blob_path, blob_uri, tags):
    """ Pushes a batch of content to the search index
    """

    index_chunk = {}
    batch = []
    index_chunk['id'] = chunk_id
    azure_datetime = datetime.now().astimezone().isoformat()
    index_chunk['processed_datetime'] = azure_datetime
    index_chunk['file_name'] = blob_path
    index_chunk['file_uri'] = blob_uri
    index_chunk['folder'] = file_directory
    index_chunk['title'] = file_name
    index_chunk['content'] = index_content
    index_chunk['pages'] = [0]
    index_chunk['chunk_file'] = chunk_file
    index_chunk['file_class'] = MediaType.IMAGE
    index_chunk['tags'] = tags
    batch.append(index_chunk)

    search_client = SearchClient(endpoint=AZURE_SEARCH_SERVICE_ENDPOINT,
                                    index_name=AZURE_SEARCH_INDEX,
                                    credential=SEARCH_CREDS)

    search_client.upload_documents(documents=batch)
<|MERGE_RESOLUTION|>--- conflicted
+++ resolved
@@ -1,385 +1,376 @@
-import json
-import logging
-import os
-
-import azure.ai.vision as visionsdk
-import azure.functions as func
-import requests
-from azure.storage.blob import BlobServiceClient
-from shared_code.status_log import State, StatusClassification, StatusLog
-from shared_code.utilities import Utilities, MediaType
-from shared_code.tags_helper import TagsHelper
-from azure.search.documents import SearchClient
-from azure.core.credentials import AzureKeyCredential
-from datetime import datetime
-
-
-azure_blob_storage_account = os.environ["BLOB_STORAGE_ACCOUNT"]
-azure_blob_drop_storage_container = os.environ[
-    "BLOB_STORAGE_ACCOUNT_UPLOAD_CONTAINER_NAME"
-]
-azure_blob_content_storage_container = os.environ[
-    "BLOB_STORAGE_ACCOUNT_OUTPUT_CONTAINER_NAME"
-]
-azure_blob_storage_endpoint = os.environ["BLOB_STORAGE_ACCOUNT_ENDPOINT"]
-azure_blob_storage_key = os.environ["BLOB_STORAGE_ACCOUNT_KEY"]
-azure_blob_connection_string = os.environ["BLOB_CONNECTION_STRING"]
-azure_blob_content_storage_container = os.environ[
-    "BLOB_STORAGE_ACCOUNT_OUTPUT_CONTAINER_NAME"
-]
-azure_blob_content_storage_container = os.environ[
-    "BLOB_STORAGE_ACCOUNT_OUTPUT_CONTAINER_NAME"
-]
-IS_USGOV_DEPLOYMENT = os.getenv("IS_USGOV_DEPLOYMENT", False)
-
-# Cosmos DB
-cosmosdb_url = os.environ["COSMOSDB_URL"]
-cosmosdb_key = os.environ["COSMOSDB_KEY"]
-cosmosdb_log_database_name = os.environ["COSMOSDB_LOG_DATABASE_NAME"]
-cosmosdb_log_container_name = os.environ["COSMOSDB_LOG_CONTAINER_NAME"]
-cosmosdb_tags_database_name = os.environ["COSMOSDB_TAGS_DATABASE_NAME"]
-cosmosdb_tags_container_name = os.environ["COSMOSDB_TAGS_CONTAINER_NAME"]
-
-# Cognitive Services
-cognitive_services_key = os.environ["ENRICHMENT_KEY"]
-cognitive_services_endpoint = os.environ["ENRICHMENT_ENDPOINT"]
-cognitive_services_account_location = os.environ["ENRICHMENT_LOCATION"]
-
-# Search Service
-AZURE_SEARCH_SERVICE_ENDPOINT = os.environ.get("AZURE_SEARCH_SERVICE_ENDPOINT")
-AZURE_SEARCH_INDEX = os.environ.get("AZURE_SEARCH_INDEX") or "gptkbindex"
-SEARCH_CREDS = AzureKeyCredential(os.environ.get("AZURE_SEARCH_SERVICE_KEY"))
-
-# Translation params for OCR'd text
-targetTranslationLanguage = os.environ["TARGET_TRANSLATION_LANGUAGE"]
-
-# If running in the US Gov cloud, use the US Gov translation endpoint, Default to global
-if not IS_USGOV_DEPLOYMENT:
-    API_DETECT_ENDPOINT = (
-        "https://api.cognitive.microsofttranslator.com/detect?api-version=3.0"
-    )
-    API_TRANSLATE_ENDPOINT = (
-        "https://api.cognitive.microsofttranslator.com/translate?api-version=3.0"
-    )
-else:
-    API_DETECT_ENDPOINT = (
-        "https://api.cognitive.microsofttranslator.us/detect?api-version=3.0"
-    )
-    API_TRANSLATE_ENDPOINT = (
-        "https://api.cognitive.microsofttranslator.us/translate?api-version=3.0"
-    )
-
-
-MAX_CHARS_FOR_DETECTION = 1000
-translator_api_headers = {
-    "Ocp-Apim-Subscription-Key": cognitive_services_key,
-    "Content-type": "application/json",
-    "Ocp-Apim-Subscription-Region": cognitive_services_account_location,
-}
-
-# Vision SDK
-vision_service_options = visionsdk.VisionServiceOptions(
-    endpoint=cognitive_services_endpoint, key=cognitive_services_key
-)
-
-analysis_options = visionsdk.ImageAnalysisOptions()
-
-# Note that "CAPTION" and "DENSE_CAPTIONS" are only supported in Azure GPU regions (East US, France Central,
-# Korea Central, North Europe, Southeast Asia, West Europe, West US). Remove "CAPTION" and "DENSE_CAPTIONS"
-# from the list below if your Computer Vision key is not from one of those regions.
-
-if cognitive_services_account_location in [
-    "eastus",
-    "francecentral",
-    "koreacentral",
-    "northeurope",
-    "southeastasia",
-    "westeurope",
-    "westus",
-]:
-    GPU_REGION = True
-    analysis_options.features = (
-        visionsdk.ImageAnalysisFeature.CAPTION
-        | visionsdk.ImageAnalysisFeature.DENSE_CAPTIONS
-        | visionsdk.ImageAnalysisFeature.OBJECTS
-        | visionsdk.ImageAnalysisFeature.TEXT
-        | visionsdk.ImageAnalysisFeature.TAGS
-    )
-else:
-    GPU_REGION = False
-    analysis_options.features = (
-        visionsdk.ImageAnalysisFeature.OBJECTS
-        | visionsdk.ImageAnalysisFeature.TEXT
-        | visionsdk.ImageAnalysisFeature.TAGS
-    )
-
-analysis_options.model_version = "latest"
-
-
-FUNCTION_NAME = "ImageEnrichment"
-
-
-utilities = Utilities(
-    azure_blob_storage_account=azure_blob_storage_account,
-    azure_blob_storage_endpoint=azure_blob_storage_endpoint,
-    azure_blob_drop_storage_container=azure_blob_drop_storage_container,
-    azure_blob_content_storage_container=azure_blob_content_storage_container,
-    azure_blob_storage_key=azure_blob_storage_key
-)
-
-
-def detect_language(text):
-    data = [{"text": text[:MAX_CHARS_FOR_DETECTION]}]
-    response = requests.post(
-        API_DETECT_ENDPOINT, headers=translator_api_headers, json=data
-    )
-    if response.status_code == 200:
-        print(response.json())
-        detected_language = response.json()[0]["language"]
-        detection_confidence = response.json()[0]["score"]
-
-    return detected_language, detection_confidence
-
-
-def translate_text(text, target_language):
-    data = [{"text": text}]
-    params = {"to": target_language}
-
-    response = requests.post(
-        API_TRANSLATE_ENDPOINT, headers=translator_api_headers, json=data, params=params
-    )
-    if response.status_code == 200:
-        translated_content = response.json()[0]["translations"][0]["text"]
-        return translated_content
-    else:
-        raise Exception(response.json())
-
-
-def main(msg: func.QueueMessage) -> None:
-    """This function is triggered by a message in the image-enrichment-queue.
-    It will first analyse the image. If the image contains text, it will then
-    detect the language of the text and translate it to Target Language."""
-
-    message_body = msg.get_body().decode("utf-8")
-    message_json = json.loads(message_body)
-    blob_path = message_json["blob_name"]
-    blob_uri = message_json["blob_uri"]
-    try:
-        statusLog = StatusLog(
-            cosmosdb_url, cosmosdb_key, cosmosdb_log_database_name, cosmosdb_log_container_name
-        )
-        logging.info(
-            "Python queue trigger function processed a queue item: %s",
-            msg.get_body().decode("utf-8"),
-        )
-        # Receive message from the queue
-        statusLog.upsert_document(
-            blob_path,
-            f"{FUNCTION_NAME} - Received message from image-enrichment-queue ",
-            StatusClassification.DEBUG,
-            State.PROCESSING,
-        )
-
-        # Run the image through the Computer Vision service
-        file_name, file_extension, file_directory  = utilities.get_filename_and_extension(blob_path)
-        blob_path_plus_sas = utilities.get_blob_and_sas(blob_path)
-
-        vision_source = visionsdk.VisionSource(url=blob_path_plus_sas)
-        image_analyzer = visionsdk.ImageAnalyzer(
-            vision_service_options, vision_source, analysis_options
-        )
-        result = image_analyzer.analyze()
-
-        text_image_summary = ""
-        index_content = ""
-        complete_ocr_text = None
-
-        if result.reason == visionsdk.ImageAnalysisResultReason.ANALYZED:
-            if GPU_REGION:
-                if result.caption is not None:
-                    text_image_summary += "Caption:\n"
-                    text_image_summary += "\t'{}', Confidence {:.4f}\n".format(
-                        result.caption.content, result.caption.confidence
-                    )
-                    index_content += "Caption: {}\n ".format(result.caption.content)
-
-                if result.dense_captions is not None:
-                    text_image_summary += "Dense Captions:\n"
-                    index_content += "DeepCaptions: "
-                    for caption in result.dense_captions:
-                        text_image_summary += "\t'{}', Confidence: {:.4f}\n".format(
-                            caption.content, caption.confidence
-                        )
-                        index_content += "{}\n ".format(caption.content)
-
-            if result.objects is not None:
-                text_image_summary += "Objects:\n"
-                index_content += "Descriptions: "
-                for object_detection in result.objects:
-                    text_image_summary += "\t'{}', Confidence: {:.4f}\n".format(
-                        object_detection.name, object_detection.confidence
-                    )
-                    index_content += "{}\n ".format(object_detection.name)
-
-            if result.tags is not None:
-                text_image_summary += "Tags:\n"
-                for tag in result.tags:
-                    text_image_summary += "\t'{}', Confidence {:.4f}\n".format(
-                        tag.name, tag.confidence
-                    )
-                    index_content += "{}\n ".format(tag.name)
-
-            if result.text is not None:
-                text_image_summary += "Raw OCR Text:\n"
-                complete_ocr_text = ""
-                for line in result.text.lines:
-                    complete_ocr_text += "{}\n".format(line.content)
-                text_image_summary += complete_ocr_text
-
-        else:
-            error_details = visionsdk.ImageAnalysisErrorDetails.from_result(result)
-
-            statusLog.upsert_document(
-                blob_path,
-                f"{FUNCTION_NAME} - Image analysis failed: {error_details.error_code} {error_details.error_code} {error_details.message}",
-                StatusClassification.ERROR,
-                State.ERROR,
-            )
-
-        if complete_ocr_text not in [None, ""]:
-            # Detect language
-            output_text = ""
-
-            detected_language, detection_confidence = detect_language(complete_ocr_text)
-            text_image_summary += f"Raw OCR Text - Detected language: {detected_language}, Confidence: {detection_confidence}\n"
-
-            if detected_language != targetTranslationLanguage:
-                # Translate text
-                output_text = translate_text(
-                    text=complete_ocr_text, target_language=targetTranslationLanguage
-                )
-                text_image_summary += f"Translated OCR Text - Target language: {targetTranslationLanguage}\n"
-                text_image_summary += output_text
-                index_content += "OCR Text: {}\n ".format(output_text)
-
-            else:
-                # No translation required
-                output_text = complete_ocr_text
-                index_content += "OCR Text: {}\n ".format(complete_ocr_text)
-
-        else:
-            statusLog.upsert_document(
-                blob_path,
-                f"{FUNCTION_NAME} - No OCR text detected",
-                StatusClassification.INFO,
-                State.PROCESSING,
-            )
-
-        # Upload the output as a chunk to match document model
-        utilities.write_chunk(
-            myblob_name=blob_path,
-            myblob_uri=blob_uri,
-            file_number=0,
-            chunk_size=utilities.token_count(text_image_summary),
-            chunk_text=text_image_summary,
-            page_list=[0],
-            section_name="",
-            title_name=file_name,
-            subtitle_name="",
-            file_class=MediaType.IMAGE
-        )
-
-        statusLog.upsert_document(
-            blob_path,
-            f"{FUNCTION_NAME} - Image enrichment is complete",
-            StatusClassification.DEBUG,
-            State.QUEUED,
-        )
-
-    except Exception as error:
-        statusLog.upsert_document(
-            blob_path,
-            f"{FUNCTION_NAME} - An error occurred - {str(error)}",
-            StatusClassification.ERROR,
-            State.ERROR,
-        )
-
-<<<<<<< HEAD
-    try:
-        file_name, file_extension, file_directory = utilities.get_filename_and_extension(blob_path)
-        path = file_directory + file_name + file_extension
-        # Get the tags from metadata on the blob
-        blob_service_client = BlobServiceClient.from_connection_string(azure_blob_connection_string)
-        blob_client = blob_service_client.get_blob_client(container=azure_blob_drop_storage_container, blob=path)
-        blob_properties = blob_client.get_blob_properties()
-        tags = blob_properties.metadata.get("tags")
-        if tags is not None:
-            if isinstance(tags, str):
-                tags_list = [tags]
-            else:
-                tags_list = tags.split(",")
-        else:
-            tags_list = []
-        # Write the tags to cosmos db
-        tags_helper = TagsHelper(
-            cosmosdb_url, cosmosdb_key, cosmosdb_tags_database_name, cosmosdb_tags_container_name
-        )
-        tags_helper.upsert_document(blob_path, tags_list)
-
-        # Only one chunk per image currently, this code matches the write_chunk utility method in functions/shared_code/utilities.py
-        # Please update in both locations
-        folder_set = file_directory + file_name + file_extension + "/"
-        output_filename = file_name + '-0.json'
-        chunk_file=f'{folder_set}{output_filename}'
-=======
-    try: 
-        # Only one chunk per image currently.
-        file_name, file_extension, file_directory = utilities.get_filename_and_extension(blob_path)
-        chunk_file=utilities.build_chunk_filepath(file_directory, file_name, file_extension, '0')
->>>>>>> c3337c6f
-
-        index_section(index_content, file_name, file_directory[:-1], statusLog.encode_document_id(chunk_file), chunk_file, blob_path, blob_uri, tags_list)
-
-        statusLog.upsert_document(
-            blob_path,
-            f"{FUNCTION_NAME} - Image added to index.",
-            StatusClassification.INFO,
-            State.COMPLETE,
-        )
-    except Exception as err:
-        statusLog.upsert_document(
-            blob_path,
-            f"{FUNCTION_NAME} - An error occurred while indexing - {str(err)}",
-            StatusClassification.ERROR,
-            State.ERROR,
-        )
-
-
-    statusLog.save_document(blob_path)
-
-
-def index_section(index_content, file_name, file_directory, chunk_id, chunk_file, blob_path, blob_uri, tags):
-    """ Pushes a batch of content to the search index
-    """
-
-    index_chunk = {}
-    batch = []
-    index_chunk['id'] = chunk_id
-    azure_datetime = datetime.now().astimezone().isoformat()
-    index_chunk['processed_datetime'] = azure_datetime
-    index_chunk['file_name'] = blob_path
-    index_chunk['file_uri'] = blob_uri
-    index_chunk['folder'] = file_directory
-    index_chunk['title'] = file_name
-    index_chunk['content'] = index_content
-    index_chunk['pages'] = [0]
-    index_chunk['chunk_file'] = chunk_file
-    index_chunk['file_class'] = MediaType.IMAGE
-    index_chunk['tags'] = tags
-    batch.append(index_chunk)
-
-    search_client = SearchClient(endpoint=AZURE_SEARCH_SERVICE_ENDPOINT,
-                                    index_name=AZURE_SEARCH_INDEX,
-                                    credential=SEARCH_CREDS)
-
-    search_client.upload_documents(documents=batch)
+import json
+import logging
+import os
+
+import azure.ai.vision as visionsdk
+import azure.functions as func
+import requests
+from azure.storage.blob import BlobServiceClient
+from shared_code.status_log import State, StatusClassification, StatusLog
+from shared_code.utilities import Utilities, MediaType
+from shared_code.tags_helper import TagsHelper
+from azure.search.documents import SearchClient
+from azure.core.credentials import AzureKeyCredential
+from datetime import datetime
+
+
+azure_blob_storage_account = os.environ["BLOB_STORAGE_ACCOUNT"]
+azure_blob_drop_storage_container = os.environ[
+    "BLOB_STORAGE_ACCOUNT_UPLOAD_CONTAINER_NAME"
+]
+azure_blob_content_storage_container = os.environ[
+    "BLOB_STORAGE_ACCOUNT_OUTPUT_CONTAINER_NAME"
+]
+azure_blob_storage_endpoint = os.environ["BLOB_STORAGE_ACCOUNT_ENDPOINT"]
+azure_blob_storage_key = os.environ["BLOB_STORAGE_ACCOUNT_KEY"]
+azure_blob_connection_string = os.environ["BLOB_CONNECTION_STRING"]
+azure_blob_content_storage_container = os.environ[
+    "BLOB_STORAGE_ACCOUNT_OUTPUT_CONTAINER_NAME"
+]
+azure_blob_content_storage_container = os.environ[
+    "BLOB_STORAGE_ACCOUNT_OUTPUT_CONTAINER_NAME"
+]
+IS_USGOV_DEPLOYMENT = os.getenv("IS_USGOV_DEPLOYMENT", False)
+
+# Cosmos DB
+cosmosdb_url = os.environ["COSMOSDB_URL"]
+cosmosdb_key = os.environ["COSMOSDB_KEY"]
+cosmosdb_log_database_name = os.environ["COSMOSDB_LOG_DATABASE_NAME"]
+cosmosdb_log_container_name = os.environ["COSMOSDB_LOG_CONTAINER_NAME"]
+cosmosdb_tags_database_name = os.environ["COSMOSDB_TAGS_DATABASE_NAME"]
+cosmosdb_tags_container_name = os.environ["COSMOSDB_TAGS_CONTAINER_NAME"]
+
+# Cognitive Services
+cognitive_services_key = os.environ["ENRICHMENT_KEY"]
+cognitive_services_endpoint = os.environ["ENRICHMENT_ENDPOINT"]
+cognitive_services_account_location = os.environ["ENRICHMENT_LOCATION"]
+
+# Search Service
+AZURE_SEARCH_SERVICE_ENDPOINT = os.environ.get("AZURE_SEARCH_SERVICE_ENDPOINT")
+AZURE_SEARCH_INDEX = os.environ.get("AZURE_SEARCH_INDEX") or "gptkbindex"
+SEARCH_CREDS = AzureKeyCredential(os.environ.get("AZURE_SEARCH_SERVICE_KEY"))
+
+# Translation params for OCR'd text
+targetTranslationLanguage = os.environ["TARGET_TRANSLATION_LANGUAGE"]
+
+# If running in the US Gov cloud, use the US Gov translation endpoint, Default to global
+if not IS_USGOV_DEPLOYMENT:
+    API_DETECT_ENDPOINT = (
+        "https://api.cognitive.microsofttranslator.com/detect?api-version=3.0"
+    )
+    API_TRANSLATE_ENDPOINT = (
+        "https://api.cognitive.microsofttranslator.com/translate?api-version=3.0"
+    )
+else:
+    API_DETECT_ENDPOINT = (
+        "https://api.cognitive.microsofttranslator.us/detect?api-version=3.0"
+    )
+    API_TRANSLATE_ENDPOINT = (
+        "https://api.cognitive.microsofttranslator.us/translate?api-version=3.0"
+    )
+
+
+MAX_CHARS_FOR_DETECTION = 1000
+translator_api_headers = {
+    "Ocp-Apim-Subscription-Key": cognitive_services_key,
+    "Content-type": "application/json",
+    "Ocp-Apim-Subscription-Region": cognitive_services_account_location,
+}
+
+# Vision SDK
+vision_service_options = visionsdk.VisionServiceOptions(
+    endpoint=cognitive_services_endpoint, key=cognitive_services_key
+)
+
+analysis_options = visionsdk.ImageAnalysisOptions()
+
+# Note that "CAPTION" and "DENSE_CAPTIONS" are only supported in Azure GPU regions (East US, France Central,
+# Korea Central, North Europe, Southeast Asia, West Europe, West US). Remove "CAPTION" and "DENSE_CAPTIONS"
+# from the list below if your Computer Vision key is not from one of those regions.
+
+if cognitive_services_account_location in [
+    "eastus",
+    "francecentral",
+    "koreacentral",
+    "northeurope",
+    "southeastasia",
+    "westeurope",
+    "westus",
+]:
+    GPU_REGION = True
+    analysis_options.features = (
+        visionsdk.ImageAnalysisFeature.CAPTION
+        | visionsdk.ImageAnalysisFeature.DENSE_CAPTIONS
+        | visionsdk.ImageAnalysisFeature.OBJECTS
+        | visionsdk.ImageAnalysisFeature.TEXT
+        | visionsdk.ImageAnalysisFeature.TAGS
+    )
+else:
+    GPU_REGION = False
+    analysis_options.features = (
+        visionsdk.ImageAnalysisFeature.OBJECTS
+        | visionsdk.ImageAnalysisFeature.TEXT
+        | visionsdk.ImageAnalysisFeature.TAGS
+    )
+
+analysis_options.model_version = "latest"
+
+
+FUNCTION_NAME = "ImageEnrichment"
+
+
+utilities = Utilities(
+    azure_blob_storage_account=azure_blob_storage_account,
+    azure_blob_storage_endpoint=azure_blob_storage_endpoint,
+    azure_blob_drop_storage_container=azure_blob_drop_storage_container,
+    azure_blob_content_storage_container=azure_blob_content_storage_container,
+    azure_blob_storage_key=azure_blob_storage_key
+)
+
+
+def detect_language(text):
+    data = [{"text": text[:MAX_CHARS_FOR_DETECTION]}]
+    response = requests.post(
+        API_DETECT_ENDPOINT, headers=translator_api_headers, json=data
+    )
+    if response.status_code == 200:
+        print(response.json())
+        detected_language = response.json()[0]["language"]
+        detection_confidence = response.json()[0]["score"]
+
+    return detected_language, detection_confidence
+
+
+def translate_text(text, target_language):
+    data = [{"text": text}]
+    params = {"to": target_language}
+
+    response = requests.post(
+        API_TRANSLATE_ENDPOINT, headers=translator_api_headers, json=data, params=params
+    )
+    if response.status_code == 200:
+        translated_content = response.json()[0]["translations"][0]["text"]
+        return translated_content
+    else:
+        raise Exception(response.json())
+
+
+def main(msg: func.QueueMessage) -> None:
+    """This function is triggered by a message in the image-enrichment-queue.
+    It will first analyse the image. If the image contains text, it will then
+    detect the language of the text and translate it to Target Language."""
+
+    message_body = msg.get_body().decode("utf-8")
+    message_json = json.loads(message_body)
+    blob_path = message_json["blob_name"]
+    blob_uri = message_json["blob_uri"]
+    try:
+        statusLog = StatusLog(
+            cosmosdb_url, cosmosdb_key, cosmosdb_log_database_name, cosmosdb_log_container_name
+        )
+        logging.info(
+            "Python queue trigger function processed a queue item: %s",
+            msg.get_body().decode("utf-8"),
+        )
+        # Receive message from the queue
+        statusLog.upsert_document(
+            blob_path,
+            f"{FUNCTION_NAME} - Received message from image-enrichment-queue ",
+            StatusClassification.DEBUG,
+            State.PROCESSING,
+        )
+
+        # Run the image through the Computer Vision service
+        file_name, file_extension, file_directory  = utilities.get_filename_and_extension(blob_path)
+        blob_path_plus_sas = utilities.get_blob_and_sas(blob_path)
+
+        vision_source = visionsdk.VisionSource(url=blob_path_plus_sas)
+        image_analyzer = visionsdk.ImageAnalyzer(
+            vision_service_options, vision_source, analysis_options
+        )
+        result = image_analyzer.analyze()
+
+        text_image_summary = ""
+        index_content = ""
+        complete_ocr_text = None
+
+        if result.reason == visionsdk.ImageAnalysisResultReason.ANALYZED:
+            if GPU_REGION:
+                if result.caption is not None:
+                    text_image_summary += "Caption:\n"
+                    text_image_summary += "\t'{}', Confidence {:.4f}\n".format(
+                        result.caption.content, result.caption.confidence
+                    )
+                    index_content += "Caption: {}\n ".format(result.caption.content)
+
+                if result.dense_captions is not None:
+                    text_image_summary += "Dense Captions:\n"
+                    index_content += "DeepCaptions: "
+                    for caption in result.dense_captions:
+                        text_image_summary += "\t'{}', Confidence: {:.4f}\n".format(
+                            caption.content, caption.confidence
+                        )
+                        index_content += "{}\n ".format(caption.content)
+
+            if result.objects is not None:
+                text_image_summary += "Objects:\n"
+                index_content += "Descriptions: "
+                for object_detection in result.objects:
+                    text_image_summary += "\t'{}', Confidence: {:.4f}\n".format(
+                        object_detection.name, object_detection.confidence
+                    )
+                    index_content += "{}\n ".format(object_detection.name)
+
+            if result.tags is not None:
+                text_image_summary += "Tags:\n"
+                for tag in result.tags:
+                    text_image_summary += "\t'{}', Confidence {:.4f}\n".format(
+                        tag.name, tag.confidence
+                    )
+                    index_content += "{}\n ".format(tag.name)
+
+            if result.text is not None:
+                text_image_summary += "Raw OCR Text:\n"
+                complete_ocr_text = ""
+                for line in result.text.lines:
+                    complete_ocr_text += "{}\n".format(line.content)
+                text_image_summary += complete_ocr_text
+
+        else:
+            error_details = visionsdk.ImageAnalysisErrorDetails.from_result(result)
+
+            statusLog.upsert_document(
+                blob_path,
+                f"{FUNCTION_NAME} - Image analysis failed: {error_details.error_code} {error_details.error_code} {error_details.message}",
+                StatusClassification.ERROR,
+                State.ERROR,
+            )
+
+        if complete_ocr_text not in [None, ""]:
+            # Detect language
+            output_text = ""
+
+            detected_language, detection_confidence = detect_language(complete_ocr_text)
+            text_image_summary += f"Raw OCR Text - Detected language: {detected_language}, Confidence: {detection_confidence}\n"
+
+            if detected_language != targetTranslationLanguage:
+                # Translate text
+                output_text = translate_text(
+                    text=complete_ocr_text, target_language=targetTranslationLanguage
+                )
+                text_image_summary += f"Translated OCR Text - Target language: {targetTranslationLanguage}\n"
+                text_image_summary += output_text
+                index_content += "OCR Text: {}\n ".format(output_text)
+
+            else:
+                # No translation required
+                output_text = complete_ocr_text
+                index_content += "OCR Text: {}\n ".format(complete_ocr_text)
+
+        else:
+            statusLog.upsert_document(
+                blob_path,
+                f"{FUNCTION_NAME} - No OCR text detected",
+                StatusClassification.INFO,
+                State.PROCESSING,
+            )
+
+        # Upload the output as a chunk to match document model
+        utilities.write_chunk(
+            myblob_name=blob_path,
+            myblob_uri=blob_uri,
+            file_number=0,
+            chunk_size=utilities.token_count(text_image_summary),
+            chunk_text=text_image_summary,
+            page_list=[0],
+            section_name="",
+            title_name=file_name,
+            subtitle_name="",
+            file_class=MediaType.IMAGE
+        )
+
+        statusLog.upsert_document(
+            blob_path,
+            f"{FUNCTION_NAME} - Image enrichment is complete",
+            StatusClassification.DEBUG,
+            State.QUEUED,
+        )
+
+    except Exception as error:
+        statusLog.upsert_document(
+            blob_path,
+            f"{FUNCTION_NAME} - An error occurred - {str(error)}",
+            StatusClassification.ERROR,
+            State.ERROR,
+        )
+
+    try:
+        file_name, file_extension, file_directory = utilities.get_filename_and_extension(blob_path)
+        
+        # Get the tags from metadata on the blob
+        path = file_directory + file_name + file_extension
+        blob_service_client = BlobServiceClient.from_connection_string(azure_blob_connection_string)
+        blob_client = blob_service_client.get_blob_client(container=azure_blob_drop_storage_container, blob=path)
+        blob_properties = blob_client.get_blob_properties()
+        tags = blob_properties.metadata.get("tags")
+        if tags is not None:
+            if isinstance(tags, str):
+                tags_list = [tags]
+            else:
+                tags_list = tags.split(",")
+        else:
+            tags_list = []
+        # Write the tags to cosmos db
+        tags_helper = TagsHelper(
+            cosmosdb_url, cosmosdb_key, cosmosdb_tags_database_name, cosmosdb_tags_container_name
+        )
+        tags_helper.upsert_document(blob_path, tags_list)
+
+        # Only one chunk per image currently.
+        chunk_file=utilities.build_chunk_filepath(file_directory, file_name, file_extension, '0')
+
+        index_section(index_content, file_name, file_directory[:-1], statusLog.encode_document_id(chunk_file), chunk_file, blob_path, blob_uri, tags_list)
+
+        statusLog.upsert_document(
+            blob_path,
+            f"{FUNCTION_NAME} - Image added to index.",
+            StatusClassification.INFO,
+            State.COMPLETE,
+        )
+    except Exception as err:
+        statusLog.upsert_document(
+            blob_path,
+            f"{FUNCTION_NAME} - An error occurred while indexing - {str(err)}",
+            StatusClassification.ERROR,
+            State.ERROR,
+        )
+
+
+    statusLog.save_document(blob_path)
+
+
+def index_section(index_content, file_name, file_directory, chunk_id, chunk_file, blob_path, blob_uri, tags):
+    """ Pushes a batch of content to the search index
+    """
+
+    index_chunk = {}
+    batch = []
+    index_chunk['id'] = chunk_id
+    azure_datetime = datetime.now().astimezone().isoformat()
+    index_chunk['processed_datetime'] = azure_datetime
+    index_chunk['file_name'] = blob_path
+    index_chunk['file_uri'] = blob_uri
+    index_chunk['folder'] = file_directory
+    index_chunk['title'] = file_name
+    index_chunk['content'] = index_content
+    index_chunk['pages'] = [0]
+    index_chunk['chunk_file'] = chunk_file
+    index_chunk['file_class'] = MediaType.IMAGE
+    index_chunk['tags'] = tags
+    batch.append(index_chunk)
+
+    search_client = SearchClient(endpoint=AZURE_SEARCH_SERVICE_ENDPOINT,
+                                    index_name=AZURE_SEARCH_INDEX,
+                                    credential=SEARCH_CREDS)
+
+    search_client.upload_documents(documents=batch)