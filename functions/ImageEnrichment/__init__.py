--- conflicted
+++ resolved
@@ -1,412 +1,380 @@
-import json
-import logging
-import os
-
-import azure.functions as func
-import requests
-from azure.storage.blob import BlobServiceClient
-from azure.core.credentials import AzureKeyCredential
-from azure.identity import ManagedIdentityCredential, DefaultAzureCredential, get_bearer_token_provider, AzureAuthorityHosts
-from shared_code.status_log import State, StatusClassification, StatusLog
-from shared_code.utilities import Utilities, MediaType
-from azure.search.documents import SearchClient
-from datetime import datetime
-
-azure_blob_storage_account = os.environ["BLOB_STORAGE_ACCOUNT"]
-azure_blob_drop_storage_container = os.environ[
-    "BLOB_STORAGE_ACCOUNT_UPLOAD_CONTAINER_NAME"
-]
-azure_blob_content_storage_container = os.environ[
-    "BLOB_STORAGE_ACCOUNT_OUTPUT_CONTAINER_NAME"
-]
-azure_blob_storage_endpoint = os.environ["BLOB_STORAGE_ACCOUNT_ENDPOINT"]
-azure_blob_content_storage_container = os.environ[
-    "BLOB_STORAGE_ACCOUNT_OUTPUT_CONTAINER_NAME"
-]
-azure_blob_content_storage_container = os.environ[
-    "BLOB_STORAGE_ACCOUNT_OUTPUT_CONTAINER_NAME"
-]
-<<<<<<< HEAD
-# Authentication settings
-azure_authority_host = os.environ["AZURE_OPENAI_AUTHORITY_HOST"]
-local_debug = os.environ.get("LOCAL_DEBUG", False)
-=======
->>>>>>> e5c56ded
-
-# Cosmos DB
-cosmosdb_url = os.environ["COSMOSDB_URL"]
-cosmosdb_log_database_name = os.environ["COSMOSDB_LOG_DATABASE_NAME"]
-cosmosdb_log_container_name = os.environ["COSMOSDB_LOG_CONTAINER_NAME"]
-
-# Cognitive Services
-azure_ai_key = os.environ["AZURE_AI_KEY"]
-azure_ai_endpoint = os.environ["AZURE_AI_ENDPOINT"]
-azure_ai_location = os.environ["AZURE_AI_LOCATION"]
-azure_ai_credential_domain = os.environ["AZURE_AI_CREDENTIAL_DOMAIN"]
-
-# Search Service
-AZURE_SEARCH_SERVICE_ENDPOINT = os.environ.get("AZURE_SEARCH_SERVICE_ENDPOINT")
-AZURE_SEARCH_INDEX = os.environ.get("AZURE_SEARCH_INDEX") or "gptkbindex"
-
-if azure_authority_host == "AzureUSGovernment":
-    AUTHORITY = AzureAuthorityHosts.AZURE_GOVERNMENT
-else:
-    AUTHORITY = AzureAuthorityHosts.AZURE_PUBLIC_CLOUD
-if local_debug:
-    azure_credential = DefaultAzureCredential(authority=AUTHORITY)
-else:
-    azure_credential = ManagedIdentityCredential(authority=AUTHORITY)
-token_provider = get_bearer_token_provider(azure_credential,
-                                           f'https://{azure_ai_credential_domain}/.default')
-
-# Translation params for OCR'd text
-targetTranslationLanguage = os.environ["TARGET_TRANSLATION_LANGUAGE"]
-
-API_DETECT_ENDPOINT = (
-<<<<<<< HEAD
-    f"{azure_ai_endpoint}translator/text/v3.0/detect"
-)
-API_TRANSLATE_ENDPOINT = (
-    f"{azure_ai_endpoint}translator/text/v3.0/translate"
-)
-=======
-        f"{cognitive_services_endpoint}language/:analyze-text?api-version=2023-04-01"
-    )
-API_TRANSLATE_ENDPOINT = (
-        f"{cognitive_services_endpoint}translator/text/v3.0/translate?api-version=3.0"
-    )
->>>>>>> e5c56ded
-
-MAX_CHARS_FOR_DETECTION = 1000
-translator_api_headers = {
-    "Auhorization": f"Bearer {token_provider()}",
-    "Content-type": "application/json",
-    "Ocp-Apim-Subscription-Region": azure_ai_location,
-}
-
-<<<<<<< HEAD
-# Note that "cation" and "denseCaptions" are only supported in Azure GPU regions (East US, France Central,
-=======
-# Note that "caption" and "denseCaptions" are only supported in Azure GPU regions (East US, France Central,
->>>>>>> e5c56ded
-# Korea Central, North Europe, Southeast Asia, West Europe, West US). Remove "caption" and "denseCaptions"
-# from the list below if your Computer Vision key is not from one of those regions.
-
-if azure_ai_location in [
-    "eastus",
-    "francecentral",
-    "koreacentral",
-    "northeurope",
-    "southeastasia",
-    "westeurope",
-    "westus",
-]:
-    GPU_REGION = True
-<<<<<<< HEAD
-    VISION_ENDPOINT = f"{azure_ai_endpoint}computervision/imageanalysis:analyze?api-version=2023-04-01-preview&features=caption,denseCaptions,objects,tags,read&gender-neutral-caption=true"
-else:
-    GPU_REGION = False
-    VISION_ENDPOINT = f"{azure_ai_endpoint}computervision/imageanalysis:analyze?api-version=2023-04-01-preview&features=objects,tags,read&gender-neutral-caption=true"
-
-vision_api_headers = {
-    "Ocp-Apim-Subscription-Key": azure_ai_key,
-    "Content-type": "application/octet-stream",
-    "Accept": "application/json",
-    "Ocp-Apim-Subscription-Region": azure_ai_location,
-}
-=======
-    VISION_ENDPOINT = f"{cognitive_services_endpoint}computervision/imageanalysis:analyze?api-version=2023-04-01-preview&features=caption,denseCaptions,objects,tags,read&gender-neutral-caption=true"
-else:
-    GPU_REGION = False
-    VISION_ENDPOINT = f"{cognitive_services_endpoint}computervision/imageanalysis:analyze?api-version=2023-04-01-preview&features=objects,tags,read&gender-neutral-caption=true"
->>>>>>> e5c56ded
-
-FUNCTION_NAME = "ImageEnrichment"
-
-utilities = Utilities(
-    azure_blob_storage_account=azure_blob_storage_account,
-    azure_blob_storage_endpoint=azure_blob_storage_endpoint,
-    azure_blob_drop_storage_container=azure_blob_drop_storage_container,
-    azure_blob_content_storage_container=azure_blob_content_storage_container,
-    azure_credential=azure_credential
-)
-
-
-def detect_language(text):
-    data = {
-        "kind": "LanguageDetection",
-        "analysisInput":{
-            "documents":[
-                {
-                    "id":"1",
-                    "text": text[:MAX_CHARS_FOR_DETECTION]
-                }
-            ]
-        }
-    } 
-
-    response = requests.post(
-        API_DETECT_ENDPOINT, headers=translator_api_headers, json=data
-    )
-    if response.status_code == 200:
-        print(response.json())
-        detected_language = response.json()["results"]["documents"][0]["detectedLanguage"]["iso6391Name"]
-        detection_confidence = response.json()["results"]["documents"][0]["detectedLanguage"]["confidenceScore"]
-
-    return detected_language, detection_confidence
-
-
-def translate_text(text, target_language):
-    data = [{"text": text}]
-    params = {"to": target_language}
-
-    response = requests.post(
-        API_TRANSLATE_ENDPOINT, headers=translator_api_headers, json=data, params=params
-    )
-    if response.status_code == 200:
-        translated_content = response.json()[0]["translations"][0]["text"]
-        return translated_content
-    else:
-        raise Exception(response.json())
-
-
-def main(msg: func.QueueMessage) -> None:
-    """This function is triggered by a message in the image-enrichment-queue.
-    It will first analyse the image. If the image contains text, it will then
-    detect the language of the text and translate it to Target Language. """
-
-    message_body = msg.get_body().decode("utf-8")
-    message_json = json.loads(message_body)
-    blob_path = message_json["blob_name"]
-    blob_uri = message_json["blob_uri"]
-    try:
-        statusLog = StatusLog(
-            cosmosdb_url, azure_credential, cosmosdb_log_database_name, cosmosdb_log_container_name
-        )
-        logging.info(
-            "Python queue trigger function processed a queue item: %s",
-            msg.get_body().decode("utf-8"),
-        )
-        # Receive message from the queue
-        statusLog.upsert_document(
-            blob_path,
-            f"{FUNCTION_NAME} - Received message from image-enrichment-queue ",
-            StatusClassification.DEBUG,
-            State.PROCESSING,
-        )
-
-        # Run the image through the Computer Vision service
-<<<<<<< HEAD
-        file_name, file_extension, file_directory = utilities.get_filename_and_extension(
-            blob_path)
-        path = blob_path.split("/", 1)[1]
-
-        blob_service_client = BlobServiceClient(account_url=azure_blob_storage_endpoint,
-                                                    credential=azure_credential)
-        blob_client = blob_service_client.get_blob_client(container=azure_blob_drop_storage_container,
-                                                              blob=path)
-        image_data = blob_client.download_blob().readall()
-        files = {"file": image_data}
-        response = requests.post(VISION_ENDPOINT, 
-                                 headers=vision_api_headers, 
-                                 files=files)
-=======
-        file_name, file_extension, file_directory  = utilities.get_filename_and_extension(blob_path)
-        blob_path_plus_sas = utilities.get_blob_and_sas(blob_path)
-
-        data = {"url": f"{blob_path_plus_sas}"}
-        response = requests.post(VISION_ENDPOINT, 
-                                 headers=translator_api_headers, 
-                                 json=data)
->>>>>>> e5c56ded
-    
-        if response.status_code == 200:
-            result = response.json()
-            text_image_summary = ""
-            index_content = ""
-            complete_ocr_text = None
-
-            if GPU_REGION:
-                if result["captionResult"] is not None:
-                    text_image_summary += "Caption:\n"
-                    text_image_summary += "\t'{}', Confidence {:.4f}\n".format(
-                        result["captionResult"]["text"], result["captionResult"]["confidence"]
-                    )
-                    index_content += "Caption: {}\n ".format(result["captionResult"]["text"])
-
-                if result["denseCaptionsResult"] is not None:
-                    text_image_summary += "Dense Captions:\n"
-                    index_content += "DeepCaptions: "
-                    for caption in result["denseCaptionsResult"]["values"]:
-                        text_image_summary += "\t'{}', Confidence: {:.4f}\n".format(
-                            caption["text"], caption["confidence"]
-                        )
-                        index_content += "{}\n ".format(caption["text"])
-
-            if result["objectsResult"] is not None:
-                text_image_summary += "Objects:\n"
-                index_content += "Descriptions: "
-                for object_detection in result["objectsResult"]["values"]:
-                    text_image_summary += "\t'{}', Confidence: {:.4f}\n".format(
-                        object_detection["name"], object_detection["confidence"]
-                    )
-                    index_content += "{}\n ".format(object_detection["name"])
-
-            if result["tagsResult"] is not None:
-                text_image_summary += "Tags:\n"
-                for tag in result["tagsResult"]["values"]:
-                    text_image_summary += "\t'{}', Confidence {:.4f}\n".format(
-                        tag["name"], tag["confidence"]
-                    )
-                    index_content += "{}\n ".format(tag["name"])
-
-            if result["readResult"] is not None:
-                text_image_summary += "Raw OCR Text:\n"
-                complete_ocr_text = ""
-                for line in result["readResult"]["pages"][0]["words"]:
-                    complete_ocr_text += "{}\n".format(line["content"])
-                text_image_summary += complete_ocr_text
-
-        else: 
-            logging.error("%s - Image analysis failed for %s: %s",
-                          FUNCTION_NAME,
-                          blob_path,
-                          str(response.json()))
-            statusLog.upsert_document(
-                blob_path,
-                f"{FUNCTION_NAME} - Image analysis failed: {str(response.json())}",
-                StatusClassification.ERROR,
-                State.ERROR,
-            )
-            raise requests.exceptions.HTTPError(response.json())
-
-        if complete_ocr_text not in [None, ""]:
-            # Detect language
-            output_text = ""
-
-            detected_language, detection_confidence = detect_language(
-                complete_ocr_text)
-            text_image_summary += f"Raw OCR Text - Detected language: {detected_language}, Confidence: {detection_confidence}\n"
-
-            if detected_language != targetTranslationLanguage:
-                # Translate text
-                output_text = translate_text(
-                    text=complete_ocr_text, target_language=targetTranslationLanguage
-                )
-                text_image_summary += f"Translated OCR Text - Target language: {targetTranslationLanguage}\n"
-                text_image_summary += output_text
-                index_content += "OCR Text: {}\n ".format(output_text)
-
-            else:
-                # No translation required
-                output_text = complete_ocr_text
-                index_content += "OCR Text: {}\n ".format(complete_ocr_text)
-
-        else:
-            statusLog.upsert_document(
-                blob_path,
-                f"{FUNCTION_NAME} - No OCR text detected",
-                StatusClassification.INFO,
-                State.PROCESSING,
-            )
-
-        # Upload the output as a chunk to match document model
-        utilities.write_chunk(
-            myblob_name=blob_path,
-            myblob_uri=blob_uri,
-            file_number=0,
-            chunk_size=utilities.token_count(text_image_summary),
-            chunk_text=text_image_summary,
-            page_list=[0],
-            section_name="",
-            title_name=file_name,
-            subtitle_name="",
-            file_class=MediaType.IMAGE
-        )
-
-        statusLog.upsert_document(
-            blob_path,
-            f"{FUNCTION_NAME} - Image enrichment is complete",
-            StatusClassification.DEBUG,
-            State.QUEUED,
-        )
-
-    except Exception as error:
-        statusLog.upsert_document(
-            blob_path,
-            f"{FUNCTION_NAME} - An error occurred - {str(error)}",
-            StatusClassification.ERROR,
-            State.ERROR,
-        )
-
-    try:
-        file_name, file_extension, file_directory = utilities.get_filename_and_extension(
-            blob_path)
-
-        # Get the tags from metadata on the blob
-        path = file_directory + file_name + file_extension
-        blob_service_client = BlobServiceClient(
-            account_url=azure_blob_storage_endpoint, credential=azure_credential)
-        blob_client = blob_service_client.get_blob_client(
-            container=azure_blob_drop_storage_container, blob=path)
-        blob_properties = blob_client.get_blob_properties()
-        tags = blob_properties.metadata.get("tags")
-        if tags is not None:
-            if isinstance(tags, str):
-                tags_list = [tags]
-            else:
-                tags_list = tags.split(",")
-        else:
-            tags_list = []
-        # Write the tags to cosmos db
-        statusLog.update_document_tags(blob_path, tags_list)
-
-        # Only one chunk per image currently.
-        chunk_file = utilities.build_chunk_filepath(
-            file_directory, file_name, file_extension, '0')
-
-        index_section(index_content, file_name, file_directory[:-1], statusLog.encode_document_id(
-            chunk_file), chunk_file, blob_path, blob_uri, tags_list)
-
-        statusLog.upsert_document(
-            blob_path,
-            f"{FUNCTION_NAME} - Image added to index.",
-            StatusClassification.INFO,
-            State.COMPLETE,
-        )
-    except Exception as err:
-        statusLog.upsert_document(
-            blob_path,
-            f"{FUNCTION_NAME} - An error occurred while indexing - {str(err)}",
-            StatusClassification.ERROR,
-            State.ERROR,
-        )
-
-    statusLog.save_document(blob_path)
-
-
-def index_section(index_content, file_name, file_directory, chunk_id, chunk_file, blob_path, blob_uri, tags):
-    """ Pushes a batch of content to the search index
-    """
-
-    index_chunk = {}
-    batch = []
-    index_chunk['id'] = chunk_id
-    azure_datetime = datetime.now().astimezone().isoformat()
-    index_chunk['processed_datetime'] = azure_datetime
-    index_chunk['file_name'] = blob_path
-    index_chunk['file_uri'] = blob_uri
-    index_chunk['folder'] = file_directory
-    index_chunk['title'] = file_name
-    index_chunk['content'] = index_content
-    index_chunk['pages'] = [0]
-    index_chunk['chunk_file'] = chunk_file
-    index_chunk['file_class'] = MediaType.IMAGE
-    index_chunk['tags'] = tags
-    batch.append(index_chunk)
-
-    search_client = SearchClient(endpoint=AZURE_SEARCH_SERVICE_ENDPOINT,
-                                 index_name=AZURE_SEARCH_INDEX,
-                                 credential=azure_credential)
-
-    search_client.upload_documents(documents=batch)
+import json
+import logging
+import os
+
+import azure.functions as func
+import requests
+from azure.storage.blob import BlobServiceClient
+from azure.core.credentials import AzureKeyCredential
+from azure.identity import ManagedIdentityCredential, DefaultAzureCredential, get_bearer_token_provider, AzureAuthorityHosts
+from shared_code.status_log import State, StatusClassification, StatusLog
+from shared_code.utilities import Utilities, MediaType
+from azure.search.documents import SearchClient
+from datetime import datetime
+
+azure_blob_storage_account = os.environ["BLOB_STORAGE_ACCOUNT"]
+azure_blob_drop_storage_container = os.environ[
+    "BLOB_STORAGE_ACCOUNT_UPLOAD_CONTAINER_NAME"
+]
+azure_blob_content_storage_container = os.environ[
+    "BLOB_STORAGE_ACCOUNT_OUTPUT_CONTAINER_NAME"
+]
+azure_blob_storage_endpoint = os.environ["BLOB_STORAGE_ACCOUNT_ENDPOINT"]
+azure_blob_content_storage_container = os.environ[
+    "BLOB_STORAGE_ACCOUNT_OUTPUT_CONTAINER_NAME"
+]
+azure_blob_content_storage_container = os.environ[
+    "BLOB_STORAGE_ACCOUNT_OUTPUT_CONTAINER_NAME"
+]
+# Authentication settings
+azure_authority_host = os.environ["AZURE_OPENAI_AUTHORITY_HOST"]
+local_debug = os.environ.get("LOCAL_DEBUG", False)
+
+# Cosmos DB
+cosmosdb_url = os.environ["COSMOSDB_URL"]
+cosmosdb_log_database_name = os.environ["COSMOSDB_LOG_DATABASE_NAME"]
+cosmosdb_log_container_name = os.environ["COSMOSDB_LOG_CONTAINER_NAME"]
+
+# Cognitive Services
+azure_ai_key = os.environ["AZURE_AI_KEY"]
+azure_ai_endpoint = os.environ["AZURE_AI_ENDPOINT"]
+azure_ai_location = os.environ["AZURE_AI_LOCATION"]
+azure_ai_credential_domain = os.environ["AZURE_AI_CREDENTIAL_DOMAIN"]
+
+# Search Service
+AZURE_SEARCH_SERVICE_ENDPOINT = os.environ.get("AZURE_SEARCH_SERVICE_ENDPOINT")
+AZURE_SEARCH_INDEX = os.environ.get("AZURE_SEARCH_INDEX") or "gptkbindex"
+
+if azure_authority_host == "AzureUSGovernment":
+    AUTHORITY = AzureAuthorityHosts.AZURE_GOVERNMENT
+else:
+    AUTHORITY = AzureAuthorityHosts.AZURE_PUBLIC_CLOUD
+if local_debug:
+    azure_credential = DefaultAzureCredential(authority=AUTHORITY)
+else:
+    azure_credential = ManagedIdentityCredential(authority=AUTHORITY)
+token_provider = get_bearer_token_provider(azure_credential,
+                                           f'https://{azure_ai_credential_domain}/.default')
+
+# Translation params for OCR'd text
+targetTranslationLanguage = os.environ["TARGET_TRANSLATION_LANGUAGE"]
+
+API_DETECT_ENDPOINT = (
+        f"{azure_ai_endpoint}language/:analyze-text?api-version=2023-04-01"
+    )
+API_TRANSLATE_ENDPOINT = (
+        f"{azure_ai_endpoint}translator/text/v3.0/translate?api-version=3.0"
+    )
+
+MAX_CHARS_FOR_DETECTION = 1000
+translator_api_headers = {
+    "Auhorization": f"Bearer {token_provider()}",
+    "Content-type": "application/json",
+    "Ocp-Apim-Subscription-Region": azure_ai_location,
+}
+
+# Note that "caption" and "denseCaptions" are only supported in Azure GPU regions (East US, France Central,
+# Korea Central, North Europe, Southeast Asia, West Europe, West US). Remove "caption" and "denseCaptions"
+# from the list below if your Computer Vision key is not from one of those regions.
+
+if azure_ai_location in [
+    "eastus",
+    "francecentral",
+    "koreacentral",
+    "northeurope",
+    "southeastasia",
+    "westeurope",
+    "westus",
+]:
+    GPU_REGION = True
+    VISION_ENDPOINT = f"{azure_ai_endpoint}computervision/imageanalysis:analyze?api-version=2023-04-01-preview&features=caption,denseCaptions,objects,tags,read&gender-neutral-caption=true"
+else:
+    GPU_REGION = False
+    VISION_ENDPOINT = f"{azure_ai_endpoint}computervision/imageanalysis:analyze?api-version=2023-04-01-preview&features=objects,tags,read&gender-neutral-caption=true"
+
+vision_api_headers = {
+    "Ocp-Apim-Subscription-Key": azure_ai_key,
+    "Content-type": "application/octet-stream",
+    "Accept": "application/json",
+    "Ocp-Apim-Subscription-Region": azure_ai_location,
+}
+
+FUNCTION_NAME = "ImageEnrichment"
+
+utilities = Utilities(
+    azure_blob_storage_account=azure_blob_storage_account,
+    azure_blob_storage_endpoint=azure_blob_storage_endpoint,
+    azure_blob_drop_storage_container=azure_blob_drop_storage_container,
+    azure_blob_content_storage_container=azure_blob_content_storage_container,
+    azure_credential=azure_credential
+)
+
+
+def detect_language(text):
+    data = {
+        "kind": "LanguageDetection",
+        "analysisInput":{
+            "documents":[
+                {
+                    "id":"1",
+                    "text": text[:MAX_CHARS_FOR_DETECTION]
+                }
+            ]
+        }
+    } 
+
+    response = requests.post(
+        API_DETECT_ENDPOINT, headers=translator_api_headers, json=data
+    )
+    if response.status_code == 200:
+        print(response.json())
+        detected_language = response.json()["results"]["documents"][0]["detectedLanguage"]["iso6391Name"]
+        detection_confidence = response.json()["results"]["documents"][0]["detectedLanguage"]["confidenceScore"]
+
+    return detected_language, detection_confidence
+
+
+def translate_text(text, target_language):
+    data = [{"text": text}]
+    params = {"to": target_language}
+
+    response = requests.post(
+        API_TRANSLATE_ENDPOINT, headers=translator_api_headers, json=data, params=params
+    )
+    if response.status_code == 200:
+        translated_content = response.json()[0]["translations"][0]["text"]
+        return translated_content
+    else:
+        raise Exception(response.json())
+
+
+def main(msg: func.QueueMessage) -> None:
+    """This function is triggered by a message in the image-enrichment-queue.
+    It will first analyse the image. If the image contains text, it will then
+    detect the language of the text and translate it to Target Language. """
+
+    message_body = msg.get_body().decode("utf-8")
+    message_json = json.loads(message_body)
+    blob_path = message_json["blob_name"]
+    blob_uri = message_json["blob_uri"]
+    try:
+        statusLog = StatusLog(
+            cosmosdb_url, azure_credential, cosmosdb_log_database_name, cosmosdb_log_container_name
+        )
+        logging.info(
+            "Python queue trigger function processed a queue item: %s",
+            msg.get_body().decode("utf-8"),
+        )
+        # Receive message from the queue
+        statusLog.upsert_document(
+            blob_path,
+            f"{FUNCTION_NAME} - Received message from image-enrichment-queue ",
+            StatusClassification.DEBUG,
+            State.PROCESSING,
+        )
+
+        # Run the image through the Computer Vision service
+        file_name, file_extension, file_directory = utilities.get_filename_and_extension(
+            blob_path)
+        path = blob_path.split("/", 1)[1]
+
+        blob_service_client = BlobServiceClient(account_url=azure_blob_storage_endpoint,
+                                                    credential=azure_credential)
+        blob_client = blob_service_client.get_blob_client(container=azure_blob_drop_storage_container,
+                                                              blob=path)
+        image_data = blob_client.download_blob().readall()
+        files = {"file": image_data}
+        response = requests.post(VISION_ENDPOINT, 
+                                 headers=vision_api_headers, 
+                                 files=files)
+    
+        if response.status_code == 200:
+            result = response.json()
+            text_image_summary = ""
+            index_content = ""
+            complete_ocr_text = None
+
+            if GPU_REGION:
+                if result["captionResult"] is not None:
+                    text_image_summary += "Caption:\n"
+                    text_image_summary += "\t'{}', Confidence {:.4f}\n".format(
+                        result["captionResult"]["text"], result["captionResult"]["confidence"]
+                    )
+                    index_content += "Caption: {}\n ".format(result["captionResult"]["text"])
+
+                if result["denseCaptionsResult"] is not None:
+                    text_image_summary += "Dense Captions:\n"
+                    index_content += "DeepCaptions: "
+                    for caption in result["denseCaptionsResult"]["values"]:
+                        text_image_summary += "\t'{}', Confidence: {:.4f}\n".format(
+                            caption["text"], caption["confidence"]
+                        )
+                        index_content += "{}\n ".format(caption["text"])
+
+            if result["objectsResult"] is not None:
+                text_image_summary += "Objects:\n"
+                index_content += "Descriptions: "
+                for object_detection in result["objectsResult"]["values"]:
+                    text_image_summary += "\t'{}', Confidence: {:.4f}\n".format(
+                        object_detection["name"], object_detection["confidence"]
+                    )
+                    index_content += "{}\n ".format(object_detection["name"])
+
+            if result["tagsResult"] is not None:
+                text_image_summary += "Tags:\n"
+                for tag in result["tagsResult"]["values"]:
+                    text_image_summary += "\t'{}', Confidence {:.4f}\n".format(
+                        tag["name"], tag["confidence"]
+                    )
+                    index_content += "{}\n ".format(tag["name"])
+
+            if result["readResult"] is not None:
+                text_image_summary += "Raw OCR Text:\n"
+                complete_ocr_text = ""
+                for line in result["readResult"]["pages"][0]["words"]:
+                    complete_ocr_text += "{}\n".format(line["content"])
+                text_image_summary += complete_ocr_text
+
+        else: 
+            logging.error("%s - Image analysis failed for %s: %s",
+                          FUNCTION_NAME,
+                          blob_path,
+                          str(response.json()))
+            statusLog.upsert_document(
+                blob_path,
+                f"{FUNCTION_NAME} - Image analysis failed: {str(response.json())}",
+                StatusClassification.ERROR,
+                State.ERROR,
+            )
+            raise requests.exceptions.HTTPError(response.json())
+
+        if complete_ocr_text not in [None, ""]:
+            # Detect language
+            output_text = ""
+
+            detected_language, detection_confidence = detect_language(
+                complete_ocr_text)
+            text_image_summary += f"Raw OCR Text - Detected language: {detected_language}, Confidence: {detection_confidence}\n"
+
+            if detected_language != targetTranslationLanguage:
+                # Translate text
+                output_text = translate_text(
+                    text=complete_ocr_text, target_language=targetTranslationLanguage
+                )
+                text_image_summary += f"Translated OCR Text - Target language: {targetTranslationLanguage}\n"
+                text_image_summary += output_text
+                index_content += "OCR Text: {}\n ".format(output_text)
+
+            else:
+                # No translation required
+                output_text = complete_ocr_text
+                index_content += "OCR Text: {}\n ".format(complete_ocr_text)
+
+        else:
+            statusLog.upsert_document(
+                blob_path,
+                f"{FUNCTION_NAME} - No OCR text detected",
+                StatusClassification.INFO,
+                State.PROCESSING,
+            )
+
+        # Upload the output as a chunk to match document model
+        utilities.write_chunk(
+            myblob_name=blob_path,
+            myblob_uri=blob_uri,
+            file_number=0,
+            chunk_size=utilities.token_count(text_image_summary),
+            chunk_text=text_image_summary,
+            page_list=[0],
+            section_name="",
+            title_name=file_name,
+            subtitle_name="",
+            file_class=MediaType.IMAGE
+        )
+
+        statusLog.upsert_document(
+            blob_path,
+            f"{FUNCTION_NAME} - Image enrichment is complete",
+            StatusClassification.DEBUG,
+            State.QUEUED,
+        )
+
+    except Exception as error:
+        statusLog.upsert_document(
+            blob_path,
+            f"{FUNCTION_NAME} - An error occurred - {str(error)}",
+            StatusClassification.ERROR,
+            State.ERROR,
+        )
+
+    try:
+        file_name, file_extension, file_directory = utilities.get_filename_and_extension(
+            blob_path)
+
+        # Get the tags from metadata on the blob
+        path = file_directory + file_name + file_extension
+        blob_service_client = BlobServiceClient(
+            account_url=azure_blob_storage_endpoint, credential=azure_credential)
+        blob_client = blob_service_client.get_blob_client(
+            container=azure_blob_drop_storage_container, blob=path)
+        blob_properties = blob_client.get_blob_properties()
+        tags = blob_properties.metadata.get("tags")
+        if tags is not None:
+            if isinstance(tags, str):
+                tags_list = [tags]
+            else:
+                tags_list = tags.split(",")
+        else:
+            tags_list = []
+        # Write the tags to cosmos db
+        statusLog.update_document_tags(blob_path, tags_list)
+
+        # Only one chunk per image currently.
+        chunk_file = utilities.build_chunk_filepath(
+            file_directory, file_name, file_extension, '0')
+
+        index_section(index_content, file_name, file_directory[:-1], statusLog.encode_document_id(
+            chunk_file), chunk_file, blob_path, blob_uri, tags_list)
+
+        statusLog.upsert_document(
+            blob_path,
+            f"{FUNCTION_NAME} - Image added to index.",
+            StatusClassification.INFO,
+            State.COMPLETE,
+        )
+    except Exception as err:
+        statusLog.upsert_document(
+            blob_path,
+            f"{FUNCTION_NAME} - An error occurred while indexing - {str(err)}",
+            StatusClassification.ERROR,
+            State.ERROR,
+        )
+
+    statusLog.save_document(blob_path)
+
+
+def index_section(index_content, file_name, file_directory, chunk_id, chunk_file, blob_path, blob_uri, tags):
+    """ Pushes a batch of content to the search index
+    """
+
+    index_chunk = {}
+    batch = []
+    index_chunk['id'] = chunk_id
+    azure_datetime = datetime.now().astimezone().isoformat()
+    index_chunk['processed_datetime'] = azure_datetime
+    index_chunk['file_name'] = blob_path
+    index_chunk['file_uri'] = blob_uri
+    index_chunk['folder'] = file_directory
+    index_chunk['title'] = file_name
+    index_chunk['content'] = index_content
+    index_chunk['pages'] = [0]
+    index_chunk['chunk_file'] = chunk_file
+    index_chunk['file_class'] = MediaType.IMAGE
+    index_chunk['tags'] = tags
+    batch.append(index_chunk)
+
+    search_client = SearchClient(endpoint=AZURE_SEARCH_SERVICE_ENDPOINT,
+                                 index_name=AZURE_SEARCH_INDEX,
+                                 credential=azure_credential)
+
+    search_client.upload_documents(documents=batch)