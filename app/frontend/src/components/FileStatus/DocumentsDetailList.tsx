// Copyright (c) Microsoft Corporation.
// Licensed under the MIT license.

import React, { useState, useEffect, useRef } from "react";
import { DetailsList, 
    DetailsListLayoutMode, 
    SelectionMode, 
    IColumn, 
    Selection, 
    TooltipHost,
    Button,
    Dialog, 
    DialogType, 
    DialogFooter, 
    PrimaryButton,
    DefaultButton } from "@fluentui/react";

import { retryFile } from "../../api";
import styles from "./DocumentsDetailList.module.css";
import { deleteItem, DeleteItemRequest, resubmitItem, ResubmitItemRequest } from "../../api";

export interface IDocument {
    key: string;
    name: string;
    value: string;
    iconName: string;
    fileType: string;
    filePath: string;
    state: string;
    state_description: string;
    upload_timestamp: string;
    modified_timestamp: string;
    isSelected?: boolean; // Optional property to track selection state
    tags: string;
}

interface Props {
    items: IDocument[];
    onFilesSorted?: (items: IDocument[]) => void;
}

export const DocumentsDetailList = ({ items, onFilesSorted}: Props) => {
    
    const itemsRef = useRef(items);

    const onColumnClick = (ev: React.MouseEvent<HTMLElement>, column: IColumn): void => {
        const newColumns: IColumn[] = columns.slice();
        const currColumn: IColumn = newColumns.filter(currCol => column.key === currCol.key)[0];
        newColumns.forEach((newCol: IColumn) => {
            if (newCol === currColumn) {
                currColumn.isSortedDescending = !currColumn.isSortedDescending;
                currColumn.isSorted = true;
            } else {
                newCol.isSorted = false;
                newCol.isSortedDescending = true;
            }
        });
        const newItems = copyAndSort(items, currColumn.fieldName!, currColumn.isSortedDescending);
        items = newItems as IDocument[];
        setColumns(newColumns);
        onFilesSorted == undefined ? console.log("onFileSorted event undefined") : onFilesSorted(items);
    };

    function copyAndSort<T>(items: T[], columnKey: string, isSortedDescending?: boolean): T[] {
        const key = columnKey as keyof T;
        return items.slice(0).sort((a: T, b: T) => ((isSortedDescending ? a[key] < b[key] : a[key] > b[key]) ? 1 : -1));
    }

    function getKey(item: any, index?: number): string {
        return item.key;
    }

    function onItemInvoked(item: any): void {
        alert(`Item invoked: ${item.name}`);
    }

    const [itemList, setItems] = useState<IDocument[]>(items);
    function retryErroredFile(item: IDocument): void {
        retryFile(item.filePath)
            .then(() => {
                // Create a new array with the updated item
                const updatedItems = itemList.map((i) => {
                    if (i.key === item.key) {
                        return {
                            ...i,
                            state: "Queued"
                        };
                    }
                    return i;
                });
    
                setItems(updatedItems); // Update the state with the new array
                console.log("State updated, triggering re-render");
            })
            .catch((error) => {
                console.error("Error retrying file:", error);
            });
    }
    
    // Initialize Selection with items
    useEffect(() => {
        selectionRef.current.setItems(itemList, false);
    }, [itemList]);

    const selectionRef = useRef(new Selection({
        onSelectionChanged: () => {
            const selectedIndices = new Set(selectionRef.current.getSelectedIndices());
            setItems(prevItems => prevItems.map((item, index) => ({
                ...item,
                isSelected: selectedIndices.has(index)
            })));
        }
    }));
    

    // Notification of processing
    // Define a type for the props of Notification component
    interface NotificationProps {
        message: string;
    }

    const [notification, setNotification] = useState({ show: false, message: '' });

    const Notification = ({ message }: NotificationProps) => {
        // Ensure to return null when notification should not be shown
        if (!notification.show) return null;
    
        return <div className={styles.notification}>{message}</div>;
    };

    useEffect(() => {
        if (notification.show) {
            const timer = setTimeout(() => {
                setNotification({ show: false, message: '' });
            }, 3000); // Hides the notification after 3 seconds
            return () => clearTimeout(timer);
        }
    }, [notification]);

    // *************************************************************
    // Delete processing
    // New state for managing dialog visibility and selected items
    const [isDialogVisible, setIsDialogVisible] = useState(false);
    const [selectedItemsForDeletion, setSelectedItemsForDeletion] = useState<IDocument[]>([]);

    // Function to open the dialog with selected items
    const showDeleteConfirmation = () => {
        const selectedItems = selectionRef.current.getSelection() as IDocument[];
        setSelectedItemsForDeletion(selectedItems);
        setIsDialogVisible(true);
    };

    // Function to handle actual deletion
    const handleDelete = () => {
        setIsDialogVisible(false);
        console.log("Items to delete:", selectedItemsForDeletion);
        selectedItemsForDeletion.forEach(item => {
            console.log(`Deleting item: ${item.name}`);
            // delete this item
            const request: DeleteItemRequest = {
                path: item.filePath
            }
            const response = deleteItem(request);
        });
        // Notification after deletion
        setNotification({ show: true, message: 'Processing deletion. Hit \'Refresh\' to track progress' });
    };
    

    // Function to handle the delete button click
    const handleDeleteClick = () => {
        showDeleteConfirmation();
    };


    // *************************************************************
    // Resubmit processing
    // New state for managing resubmit dialog visibility and selected items
    const [isResubmitDialogVisible, setIsResubmitDialogVisible] = useState(false);
    const [selectedItemsForResubmit, setSelectedItemsForResubmit] = useState<IDocument[]>([]);

    // Function to open the resubmit dialog with selected items
    const showResubmitConfirmation = () => {
        const selectedItems = selectionRef.current.getSelection() as IDocument[];
        setSelectedItemsForResubmit(selectedItems);
        setIsResubmitDialogVisible(true);
    };

    // Function to handle actual resubmission
    const handleResubmit = () => {
        setIsResubmitDialogVisible(false);
        console.log("Items to resubmit:", selectedItemsForResubmit);
        selectedItemsForResubmit.forEach(item => {
            console.log(`Resubmitting item: ${item.name}`);
            // resubmit this item
            const request: ResubmitItemRequest = {
                path: item.filePath
            }
            const response = resubmitItem(request);
        });
        // Notification after resubmission
        setNotification({ show: true, message: 'Processing resubmit. Hit \'Refresh\' to track progress' });
    };
    

    // Function to handle the resubmit button click
    const handleResubmitClick = () => {
        showResubmitConfirmation();
    };

<<<<<<< HEAD
=======
    // ********************************************************************
    // State detail dialog
    const [stateDialogVisible, setStateDialogVisible] = useState(false);
    const [stateDialogContent, setStateDialogContent] = useState<React.ReactNode>(null);
    const scrollableContentRef = useRef<HTMLDivElement>(null);
 
    const onStateColumnClick = (item: IDocument) => {
        try {
            const statusElements = item.status_updates.map((update, index) => (
                <div key={index}>
                    <b>{update.status_timestamp}</b> - {update.status}
                </div>
            ));
            setStateDialogContent(statusElements);
            setStateDialogVisible(true);
        } catch (error) {
            console.error("Error on state column click:", error);
            // Handle error here, perhaps show an error message to the user
        }
    };
    

    const dialogStyles = {
        main: {
            width: '400px',  // Set the width to 400 pixels
            maxWidth: '400px', // Set the maximum width to 400 pixels
            maxHeight: '400px', // Set the maximum height to 400 pixels
            overflowY: 'auto', // Enable vertical scrolling for the entire dialog if needed
        },
    };


    useEffect(() => {
        // Scroll to the top when the dialog opens
        window.scrollTo({ top: 0, left: 0, behavior: 'smooth' });
    }, []);
    
    // ********************************************************************


>>>>>>> a8b55896
    
    const [columns, setColumns] = useState<IColumn[]> ([
        {
            key: 'file_type',
            name: 'File Type',
            className: styles.fileIconCell,
            iconClassName: styles.fileIconHeaderIcon,
            ariaLabel: 'Column operations for File type, Press to sort on File type',
            iconName: 'Page',
            isIconOnly: true,
            fieldName: 'name',
            minWidth: 16,
            maxWidth: 16,
            onColumnClick: onColumnClick,
            onRender: (item: IDocument) => (
                <TooltipHost content={`${item.fileType} file`}>
                    <img src={"https://res-1.cdn.office.net/files/fabric-cdn-prod_20221209.001/assets/item-types/16/" + item.iconName + ".svg"} className={styles.fileIconImg} alt={`${item.fileType} file icon`} />
                </TooltipHost>
            ),
        },
        {
            key: 'name',
            name: 'Name',
            fieldName: 'name',
            minWidth: 210,
            maxWidth: 350,
            isRowHeader: true,
            isResizable: true,
            sortAscendingAriaLabel: 'Sorted A to Z',
            sortDescendingAriaLabel: 'Sorted Z to A',
            onColumnClick: onColumnClick,
            data: 'string',
            isPadded: true,
        },
        {
            key: 'state',
            name: 'State',
            fieldName: 'state',
            minWidth: 70,
            maxWidth: 90,
            isResizable: true,
            ariaLabel: 'Column operations for state, Press to sort by states',
            onColumnClick: onColumnClick,
            data: 'string',
            onRender: (item: IDocument) => (  
                <TooltipHost content={`${item.state} `}>  
                    <span>{item.state}</span>  
                    {item.state === 'Error' && <a href="javascript:void(0);" onClick={() => retryErroredFile(item)}> - Retry File</a>}  
                </TooltipHost>  
            ), 
            isPadded: true,
        },
        {
            key: 'folder',
            name: 'Folder',
            fieldName: 'folder',
            minWidth: 70,
            maxWidth: 90,
            isResizable: true,
            ariaLabel: 'Column operations for folder, Press to sort by folder',
            onColumnClick: onColumnClick,
            data: 'string',
            onRender: (item: IDocument) => {
                return <span>{item.filePath}</span>;
            },
            isPadded: true,
        },
        {
            key: 'tags',
            name: 'Tags',
            fieldName: 'tags',
            minWidth: 70,
            maxWidth: 90,
            isRowHeader: true,
            isResizable: true,
            sortAscendingAriaLabel: 'Sorted A to Z',
            sortDescendingAriaLabel: 'Sorted Z to A',
            onColumnClick: onColumnClick,
            data: 'string',
            isPadded: true,
        },
        {
            key: 'upload_timestamp',
            name: 'Submitted On',
            fieldName: 'upload_timestamp',
            minWidth: 90,
            maxWidth: 120,
            isResizable: true,
            isCollapsible: true,
            ariaLabel: 'Column operations for submitted on date, Press to sort by submitted date',
            data: 'string',
            onColumnClick: onColumnClick,
            onRender: (item: IDocument) => {
                return <span>{item.upload_timestamp}</span>;
            },
            isPadded: true,
        },
        {
            key: 'modified_timestamp',
            name: 'Last Updated',
            fieldName: 'modified_timestamp',
            minWidth: 90,
            maxWidth: 120,
            isResizable: true,
            isSorted: true,
            isSortedDescending: false,
            sortAscendingAriaLabel: 'Sorted Oldest to Newest',
            sortDescendingAriaLabel: 'Sorted Newest to Oldest',
            isCollapsible: true,
            ariaLabel: 'Column operations for last updated on date, Press to sort by last updated date',
            data: 'number',
            onColumnClick: onColumnClick,
            onRender: (item: IDocument) => {
                return <span>{item.modified_timestamp}</span>;
            },
        },
        {
            key: 'state_description',
            name: 'Status Detail',
            fieldName: 'state_description',
            minWidth: 90,
            maxWidth: 200,
            isResizable: true,
            isCollapsible: true,
            ariaLabel: 'Column operations for status detail',
            data: 'string',
            onColumnClick: onColumnClick,
            onRender: (item: IDocument) => (
                <TooltipHost content={`${item.state_description} `}>
                    <span>{item.state}</span>
                </TooltipHost>
            )
        }
    ]);

    return (
        <div>
            <span className={styles.footer}>{"(" + items.length as string + ") records."}</span>
            <DetailsList
                items={itemList}
                compact={true}
                columns={columns}
                selection={selectionRef.current}
                selectionMode={SelectionMode.multiple} // Allow multiple selection
                getKey={getKey}
                setKey="none"
                layoutMode={DetailsListLayoutMode.justified}
                isHeaderVisible={true}
                onItemInvoked={onItemInvoked}
            />
            <span className={styles.footer}>{"(" + items.length as string + ") records."}</span>
            <Button text="Delete" onClick={handleDeleteClick} style={{ marginRight: '10px' }} />
            <Button text="Resubmit" onClick={handleResubmitClick} />
            {/* Dialog for delete confirmation */}
            <Dialog
                hidden={!isDialogVisible}
                onDismiss={() => setIsDialogVisible(false)}
                dialogContentProps={{
                    type: DialogType.normal,
                    title: 'Delete Confirmation',
                    subText: 'Are you sure you want to delete the selected items?'
                }}
                modalProps={{
                    isBlocking: true,
                    styles: { main: { maxWidth: 450 } }
                }}
            >
                <DialogFooter>
                    <PrimaryButton onClick={handleDelete} text="Delete" />
                    <DefaultButton onClick={() => setIsDialogVisible(false)} text="Cancel" />
                </DialogFooter>
            </Dialog>
            {/* Dialog for resubmit confirmation */}
            <Dialog
                hidden={!isResubmitDialogVisible}
                onDismiss={() => setIsResubmitDialogVisible(false)}
                dialogContentProps={{
                    type: DialogType.normal,
                    title: 'Resubmit Confirmation',
                    subText: 'Are you sure you want to resubmit the selected items?'
                }}
                modalProps={{
                    isBlocking: true,
                    styles: { main: { maxWidth: 450 } }
                }}
            >
                <DialogFooter>
                    <PrimaryButton onClick={handleResubmit} text="Resubmit" />
                    <DefaultButton onClick={() => setIsResubmitDialogVisible(false)} text="Cancel" />
                </DialogFooter>
            </Dialog>
            <div>
                <Notification message={notification.message} />
            </div>
        </div>
    );
}<|MERGE_RESOLUTION|>--- conflicted
+++ resolved
@@ -208,8 +208,6 @@
         showResubmitConfirmation();
     };
 
-<<<<<<< HEAD
-=======
     // ********************************************************************
     // State detail dialog
     const [stateDialogVisible, setStateDialogVisible] = useState(false);
@@ -250,7 +248,6 @@
     // ********************************************************************
 
 
->>>>>>> a8b55896
     
     const [columns, setColumns] = useState<IColumn[]> ([
         {
