// Copyright (c) Microsoft Corporation.
// Licensed under the MIT license.

import React, { useState, useEffect, useRef } from "react";
import { DetailsList, 
    DetailsListLayoutMode, 
    SelectionMode, 
    IColumn, 
    Selection, 
    TooltipHost,
    Button,
    Dialog, 
    DialogType, 
    DialogFooter, 
    PrimaryButton,
    DefaultButton } from "@fluentui/react";

import { retryFile } from "../../api";
import styles from "./DocumentsDetailList.module.css";
import { deleteItem, DeleteItemRequest, resubmitItem, ResubmitItemRequest } from "../../api";

export interface IDocument {
    key: string;
    name: string;
    value: string;
    iconName: string;
    fileType: string;
    filePath: string;
    state: string;
    state_description: string;
    upload_timestamp: string;
    modified_timestamp: string;
    isSelected?: boolean; // Optional property to track selection state
    tags: string;
}

interface Props {
    items: IDocument[];
    onFilesSorted?: (items: IDocument[]) => void;
}

export const DocumentsDetailList = ({ items, onFilesSorted}: Props) => {
    
    const itemsRef = useRef(items);

    const onColumnClick = (ev: React.MouseEvent<HTMLElement>, column: IColumn): void => {
        const newColumns: IColumn[] = columns.slice();
        const currColumn: IColumn = newColumns.filter(currCol => column.key === currCol.key)[0];
        newColumns.forEach((newCol: IColumn) => {
            if (newCol === currColumn) {
                currColumn.isSortedDescending = !currColumn.isSortedDescending;
                currColumn.isSorted = true;
            } else {
                newCol.isSorted = false;
                newCol.isSortedDescending = true;
            }
        });
        const newItems = copyAndSort(items, currColumn.fieldName!, currColumn.isSortedDescending);
        items = newItems as IDocument[];
        setColumns(newColumns);
        onFilesSorted == undefined ? console.log("onFileSorted event undefined") : onFilesSorted(items);
    };

    function copyAndSort<T>(items: T[], columnKey: string, isSortedDescending?: boolean): T[] {
        const key = columnKey as keyof T;
        return items.slice(0).sort((a: T, b: T) => ((isSortedDescending ? a[key] < b[key] : a[key] > b[key]) ? 1 : -1));
    }

    function getKey(item: any, index?: number): string {
        return item.key;
    }

    function onItemInvoked(item: any): void {
        alert(`Item invoked: ${item.name}`);
    }

    const [itemList, setItems] = useState<IDocument[]>(items);
    function retryErroredFile(item: IDocument): void {
        retryFile(item.filePath)
            .then(() => {
                // Create a new array with the updated item
                const updatedItems = itemList.map((i) => {
                    if (i.key === item.key) {
                        return {
                            ...i,
                            state: "Queued"
                        };
                    }
                    return i;
                });
    
                setItems(updatedItems); // Update the state with the new array
                console.log("State updated, triggering re-render");
            })
            .catch((error) => {
                console.error("Error retrying file:", error);
            });
    }
    
    // Initialize Selection with items
    useEffect(() => {
        selectionRef.current.setItems(itemList, false);
    }, [itemList]);

    const selectionRef = useRef(new Selection({
        onSelectionChanged: () => {
            const selectedIndices = new Set(selectionRef.current.getSelectedIndices());
            setItems(prevItems => prevItems.map((item, index) => ({
                ...item,
                isSelected: selectedIndices.has(index)
            })));
        }
    }));
    

    // Notification of processing
    // Define a type for the props of Notification component
    interface NotificationProps {
        message: string;
    }

    const [notification, setNotification] = useState({ show: false, message: '' });

    const Notification = ({ message }: NotificationProps) => {
        // Ensure to return null when notification should not be shown
        if (!notification.show) return null;
    
        return <div className={styles.notification}>{message}</div>;
    };

    useEffect(() => {
        if (notification.show) {
            const timer = setTimeout(() => {
                setNotification({ show: false, message: '' });
            }, 3000); // Hides the notification after 3 seconds
            return () => clearTimeout(timer);
        }
    }, [notification]);

    // *************************************************************
    // Delete processing
    // New state for managing dialog visibility and selected items
    const [isDialogVisible, setIsDialogVisible] = useState(false);
    const [selectedItemsForDeletion, setSelectedItemsForDeletion] = useState<IDocument[]>([]);

    // Function to open the dialog with selected items
    const showDeleteConfirmation = () => {
        const selectedItems = selectionRef.current.getSelection() as IDocument[];
        setSelectedItemsForDeletion(selectedItems);
        setIsDialogVisible(true);
    };

    // Function to handle actual deletion
    const handleDelete = () => {
        setIsDialogVisible(false);
        console.log("Items to delete:", selectedItemsForDeletion);
        selectedItemsForDeletion.forEach(item => {
            console.log(`Deleting item: ${item.name}`);
            // delete this item
            const request: DeleteItemRequest = {
                path: item.filePath
            }
            const response = deleteItem(request);
        });
        // Notification after deletion
        setNotification({ show: true, message: 'Processing deletion. Hit \'Refresh\' to track progress' });
    };
    

    // Function to handle the delete button click
    const handleDeleteClick = () => {
        showDeleteConfirmation();
    };


    // *************************************************************
    // Resubmit processing
    // New state for managing resubmit dialog visibility and selected items
    const [isResubmitDialogVisible, setIsResubmitDialogVisible] = useState(false);
    const [selectedItemsForResubmit, setSelectedItemsForResubmit] = useState<IDocument[]>([]);

    // Function to open the resubmit dialog with selected items
    const showResubmitConfirmation = () => {
        const selectedItems = selectionRef.current.getSelection() as IDocument[];
        setSelectedItemsForResubmit(selectedItems);
        setIsResubmitDialogVisible(true);
    };

    // Function to handle actual resubmission
    const handleResubmit = () => {
        setIsResubmitDialogVisible(false);
        console.log("Items to resubmit:", selectedItemsForResubmit);
        selectedItemsForResubmit.forEach(item => {
            console.log(`Resubmitting item: ${item.name}`);
            // resubmit this item
            const request: ResubmitItemRequest = {
                path: item.filePath
            }
            const response = resubmitItem(request);
        });
        // Notification after resubmission
        setNotification({ show: true, message: 'Processing resubmit. Hit \'Refresh\' to track progress' });
    };
    

    // Function to handle the resubmit button click
    const handleResubmitClick = () => {
        showResubmitConfirmation();
    };

<<<<<<< HEAD
    // ********************************************************************
    // State detail dialog
    const [stateDialogVisible, setStateDialogVisible] = useState(false);
    const [stateDialogContent, setStateDialogContent] = useState<React.ReactNode>(null);
    const scrollableContentRef = useRef<HTMLDivElement>(null);
 
    const onStateColumnClick = (item: IDocument) => {
        try {
            const statusElements = item.status_updates.map((update, index) => (
                <div key={index}>
                    <b>{update.status_timestamp}</b> - {update.status}
                </div>
            ));
            setStateDialogContent(statusElements);
            setStateDialogVisible(true);
        } catch (error) {
            console.error("Error on state column click:", error);
            // Handle error here, perhaps show an error message to the user
        }
    };
    

    const dialogStyles = {
        main: {
            width: '400px',  // Set the width to 400 pixels
            maxWidth: '400px', // Set the maximum width to 400 pixels
            maxHeight: '400px', // Set the maximum height to 400 pixels
            overflowY: 'auto', // Enable vertical scrolling for the entire dialog if needed
        },
    };


    useEffect(() => {
        // Scroll to the top when the dialog opens
        window.scrollTo({ top: 0, left: 0, behavior: 'smooth' });
    }, []);
    
    // ********************************************************************


=======
>>>>>>> 2ecae683
    
    const [columns, setColumns] = useState<IColumn[]> ([
        {
            key: 'file_type',
            name: 'File Type',
            className: styles.fileIconCell,
            iconClassName: styles.fileIconHeaderIcon,
            ariaLabel: 'Column operations for File type, Press to sort on File type',
            iconName: 'Page',
            isIconOnly: true,
            fieldName: 'name',
            minWidth: 16,
            maxWidth: 16,
            onColumnClick: onColumnClick,
            onRender: (item: IDocument) => (
                <TooltipHost content={`${item.fileType} file`}>
                    <img src={"https://res-1.cdn.office.net/files/fabric-cdn-prod_20221209.001/assets/item-types/16/" + item.iconName + ".svg"} className={styles.fileIconImg} alt={`${item.fileType} file icon`} />
                </TooltipHost>
            ),
        },
        {
            key: 'name',
            name: 'Name',
            fieldName: 'name',
            minWidth: 210,
            maxWidth: 350,
            isRowHeader: true,
            isResizable: true,
            sortAscendingAriaLabel: 'Sorted A to Z',
            sortDescendingAriaLabel: 'Sorted Z to A',
            onColumnClick: onColumnClick,
            data: 'string',
            isPadded: true,
        },
        {
            key: 'state',
            name: 'State',
            fieldName: 'state',
            minWidth: 70,
            maxWidth: 90,
            isResizable: true,
            ariaLabel: 'Column operations for state, Press to sort by states',
            onColumnClick: onColumnClick,
            data: 'string',
            onRender: (item: IDocument) => (  
                <TooltipHost content={`${item.state} `}>  
                    <span>{item.state}</span>  
                    {item.state === 'Error' && <a href="javascript:void(0);" onClick={() => retryErroredFile(item)}> - Retry File</a>}  
                </TooltipHost>  
            ), 
            isPadded: true,
        },
        {
            key: 'folder',
            name: 'Folder',
            fieldName: 'folder',
            minWidth: 70,
            maxWidth: 90,
            isResizable: true,
            ariaLabel: 'Column operations for folder, Press to sort by folder',
            onColumnClick: onColumnClick,
            data: 'string',
            onRender: (item: IDocument) => {
                return <span>{item.filePath}</span>;
            },
            isPadded: true,
        },
        {
            key: 'tags',
            name: 'Tags',
            fieldName: 'tags',
            minWidth: 70,
            maxWidth: 90,
            isRowHeader: true,
            isResizable: true,
            sortAscendingAriaLabel: 'Sorted A to Z',
            sortDescendingAriaLabel: 'Sorted Z to A',
            onColumnClick: onColumnClick,
            data: 'string',
            isPadded: true,
        },
        {
            key: 'upload_timestamp',
            name: 'Submitted On',
            fieldName: 'upload_timestamp',
            minWidth: 90,
            maxWidth: 120,
            isResizable: true,
            isCollapsible: true,
            ariaLabel: 'Column operations for submitted on date, Press to sort by submitted date',
            data: 'string',
            onColumnClick: onColumnClick,
            onRender: (item: IDocument) => {
                return <span>{item.upload_timestamp}</span>;
            },
            isPadded: true,
        },
        {
            key: 'modified_timestamp',
            name: 'Last Updated',
            fieldName: 'modified_timestamp',
            minWidth: 90,
            maxWidth: 120,
            isResizable: true,
            isSorted: true,
            isSortedDescending: false,
            sortAscendingAriaLabel: 'Sorted Oldest to Newest',
            sortDescendingAriaLabel: 'Sorted Newest to Oldest',
            isCollapsible: true,
            ariaLabel: 'Column operations for last updated on date, Press to sort by last updated date',
            data: 'number',
            onColumnClick: onColumnClick,
            onRender: (item: IDocument) => {
                return <span>{item.modified_timestamp}</span>;
            },
        },
        {
            key: 'state_description',
            name: 'Status Detail',
            fieldName: 'state_description',
            minWidth: 90,
            maxWidth: 200,
            isResizable: true,
            isCollapsible: true,
            ariaLabel: 'Column operations for status detail',
            data: 'string',
            onColumnClick: onColumnClick,
            onRender: (item: IDocument) => (
                <TooltipHost content={`${item.state_description} `}>
                    <span>{item.state}</span>
                </TooltipHost>
            )
        }
    ]);

    return (
        <div>
            <span className={styles.footer}>{"(" + items.length as string + ") records."}</span>
            <DetailsList
                items={itemList}
                compact={true}
                columns={columns}
                selection={selectionRef.current}
                selectionMode={SelectionMode.multiple} // Allow multiple selection
                getKey={getKey}
                setKey="none"
                layoutMode={DetailsListLayoutMode.justified}
                isHeaderVisible={true}
                onItemInvoked={onItemInvoked}
            />
            <span className={styles.footer}>{"(" + items.length as string + ") records."}</span>
            <Button text="Delete" onClick={handleDeleteClick} style={{ marginRight: '10px' }} />
            <Button text="Resubmit" onClick={handleResubmitClick} />
            {/* Dialog for delete confirmation */}
            <Dialog
                hidden={!isDialogVisible}
                onDismiss={() => setIsDialogVisible(false)}
                dialogContentProps={{
                    type: DialogType.normal,
                    title: 'Delete Confirmation',
                    subText: 'Are you sure you want to delete the selected items?'
                }}
                modalProps={{
                    isBlocking: true,
                    styles: { main: { maxWidth: 450 } }
                }}
            >
                <DialogFooter>
                    <PrimaryButton onClick={handleDelete} text="Delete" />
                    <DefaultButton onClick={() => setIsDialogVisible(false)} text="Cancel" />
                </DialogFooter>
            </Dialog>
            {/* Dialog for resubmit confirmation */}
            <Dialog
                hidden={!isResubmitDialogVisible}
                onDismiss={() => setIsResubmitDialogVisible(false)}
                dialogContentProps={{
                    type: DialogType.normal,
                    title: 'Resubmit Confirmation',
                    subText: 'Are you sure you want to resubmit the selected items?'
                }}
                modalProps={{
                    isBlocking: true,
                    styles: { main: { maxWidth: 450 } }
                }}
            >
                <DialogFooter>
                    <PrimaryButton onClick={handleResubmit} text="Resubmit" />
                    <DefaultButton onClick={() => setIsResubmitDialogVisible(false)} text="Cancel" />
                </DialogFooter>
            </Dialog>
            <div>
                <Notification message={notification.message} />
            </div>
        </div>
    );
}<|MERGE_RESOLUTION|>--- conflicted
+++ resolved
@@ -208,7 +208,6 @@
         showResubmitConfirmation();
     };
 
-<<<<<<< HEAD
     // ********************************************************************
     // State detail dialog
     const [stateDialogVisible, setStateDialogVisible] = useState(false);
@@ -249,8 +248,6 @@
     // ********************************************************************
 
 
-=======
->>>>>>> 2ecae683
     
     const [columns, setColumns] = useState<IColumn[]> ([
         {
