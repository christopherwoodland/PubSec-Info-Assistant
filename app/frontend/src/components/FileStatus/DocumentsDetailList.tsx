// Copyright (c) Microsoft Corporation.
// Licensed under the MIT license.

<<<<<<< HEAD
import React, { useState, useEffect, useRef, useLayoutEffect  } from "react";
=======
import React, { useState, useEffect, useRef, useLayoutEffect } from "react";
>>>>>>> f789c86b
import { DetailsList, 
    DetailsListLayoutMode, 
    SelectionMode, 
    IColumn, 
    Selection, 
    TooltipHost,
    Button,
    Dialog, 
    DialogType, 
    DialogFooter, 
    PrimaryButton,
    DefaultButton } from "@fluentui/react";

import { retryFile } from "../../api";
import styles from "./DocumentsDetailList.module.css";
import { deleteItem, DeleteItemRequest, resubmitItem, ResubmitItemRequest } from "../../api";

export interface IDocument {
    key: string;
    name: string;
    value: string;
    iconName: string;
    fileType: string;
    filePath: string;
    state: string;
    state_description: string;
    upload_timestamp: string;
    modified_timestamp: string;
    status_updates: Array<{
        status: string;
        status_timestamp: string;
        status_classification: string;
    }>;
    isSelected?: boolean; // Optional property to track selection state
    tags: string;
}


interface Props {
    items: IDocument[];
    onFilesSorted?: (items: IDocument[]) => void;
}

export const DocumentsDetailList = ({ items, onFilesSorted}: Props) => {
    
    const itemsRef = useRef(items);

    const onColumnClick = (ev: React.MouseEvent<HTMLElement>, column: IColumn): void => {
        const newColumns: IColumn[] = columns.slice();
        const currColumn: IColumn = newColumns.filter(currCol => column.key === currCol.key)[0];
        newColumns.forEach((newCol: IColumn) => {
            if (newCol === currColumn) {
                currColumn.isSortedDescending = !currColumn.isSortedDescending;
                currColumn.isSorted = true;
            } else {
                newCol.isSorted = false;
                newCol.isSortedDescending = true;
            }
        });
        const newItems = copyAndSort(items, currColumn.fieldName!, currColumn.isSortedDescending);
        items = newItems as IDocument[];
        setColumns(newColumns);
        onFilesSorted == undefined ? console.log("onFileSorted event undefined") : onFilesSorted(items);
    };

    function copyAndSort<T>(items: T[], columnKey: string, isSortedDescending?: boolean): T[] {
        const key = columnKey as keyof T;
        return items.slice(0).sort((a: T, b: T) => ((isSortedDescending ? a[key] < b[key] : a[key] > b[key]) ? 1 : -1));
    }

    function getKey(item: any, index?: number): string {
        return item.key;
    }

    function onItemInvoked(item: any): void {
        alert(`Item invoked: ${item.name}`);
    }

    const [itemList, setItems] = useState<IDocument[]>(items);
    function retryErroredFile(item: IDocument): void {
        retryFile(item.filePath)
            .then(() => {
                // Create a new array with the updated item
                const updatedItems = itemList.map((i) => {
                    if (i.key === item.key) {
                        return {
                            ...i,
                            state: "Queued"
                        };
                    }
                    return i;
                });
    
                setItems(updatedItems); // Update the state with the new array
                console.log("State updated, triggering re-render");
            })
            .catch((error) => {
                console.error("Error retrying file:", error);
            });
    }
    
    // Initialize Selection with items
    useEffect(() => {
        selectionRef.current.setItems(itemList, false);
    }, [itemList]);

    const selectionRef = useRef(new Selection({
        onSelectionChanged: () => {
            const selectedIndices = new Set(selectionRef.current.getSelectedIndices());
            setItems(prevItems => prevItems.map((item, index) => ({
                ...item,
                isSelected: selectedIndices.has(index)
            })));
        }
    }));
    

    // Notification of processing
    // Define a type for the props of Notification component
    interface NotificationProps {
        message: string;
    }

    const [notification, setNotification] = useState({ show: false, message: '' });

    const Notification = ({ message }: NotificationProps) => {
        // Ensure to return null when notification should not be shown
        if (!notification.show) return null;
    
        return <div className={styles.notification}>{message}</div>;
    };

    useEffect(() => {
        if (notification.show) {
            const timer = setTimeout(() => {
                setNotification({ show: false, message: '' });
            }, 3000); // Hides the notification after 3 seconds
            return () => clearTimeout(timer);
        }
    }, [notification]);

    // *************************************************************
    // Delete processing
    // New state for managing dialog visibility and selected items
    const [isDeleteDialogVisible, setIsDeleteDialogVisible] = useState(false);
    const [selectedItemsForDeletion, setSelectedItemsForDeletion] = useState<IDocument[]>([]);

    // Function to open the dialog with selected items
    const showDeleteConfirmation = () => {
        const selectedItems = selectionRef.current.getSelection() as IDocument[];
        setSelectedItemsForDeletion(selectedItems);
        setIsDeleteDialogVisible(true);
    };

    // Function to handle actual deletion
    const handleDelete = () => {
        setIsDeleteDialogVisible(false);
        console.log("Items to delete:", selectedItemsForDeletion);
        selectedItemsForDeletion.forEach(item => {
            console.log(`Deleting item: ${item.name}`);
            // delete this item
            const request: DeleteItemRequest = {
                path: item.filePath
            }
            const response = deleteItem(request);
        });
        // Notification after deletion
        setNotification({ show: true, message: 'Processing deletion. Hit \'Refresh\' to track progress' });
    };
    

    // Function to handle the delete button click
    const handleDeleteClick = () => {
        showDeleteConfirmation();
    };

    // *************************************************************
    // Resubmit processing
    // New state for managing resubmit dialog visibility and selected items
    const [isResubmitDialogVisible, setIsResubmitDialogVisible] = useState(false);
    const [selectedItemsForResubmit, setSelectedItemsForResubmit] = useState<IDocument[]>([]);

    // Function to open the resubmit dialog with selected items
    const showResubmitConfirmation = () => {
        const selectedItems = selectionRef.current.getSelection() as IDocument[];
        setSelectedItemsForResubmit(selectedItems);
        setIsResubmitDialogVisible(true);
    };

    // Function to handle actual resubmission
    const handleResubmit = () => {
        setIsResubmitDialogVisible(false);
        console.log("Items to resubmit:", selectedItemsForResubmit);
        selectedItemsForResubmit.forEach(item => {
            console.log(`Resubmitting item: ${item.name}`);
            // resubmit this item
            const request: ResubmitItemRequest = {
                path: item.filePath
            }
            const response = resubmitItem(request);
        });
        // Notification after resubmission
        setNotification({ show: true, message: 'Processing resubmit. Hit \'Refresh\' to track progress' });
    };
    
    // Function to handle the resubmit button click
    const handleResubmitClick = () => {
        showResubmitConfirmation();
    };

    // ********************************************************************
    // State detail dialog
    const [stateDialogVisible, setStateDialogVisible] = useState(false);
    const [stateDialogContent, setStateDialogContent] = useState<React.ReactNode>(null);
    const scrollableContentRef = useRef<HTMLDivElement>(null);
<<<<<<< HEAD
 
=======

    // const onStateColumnClick = async (item: IDocument) => {
    //     try {
    //         //const text = await getTextForState(item);
    //         // const text = item.status_updates[0].status;
    //         const text = item.status_updates.map(update => update.status).join("\n");       
    //         setStateDialogContent(text);
    //         setStateDialogVisible(true);
    //     } catch (error) {
    //         console.error("Error on state column click:", error);
    //         // Handle error here, perhaps show an error message to the user
    //     }
    // };


>>>>>>> f789c86b
    const onStateColumnClick = (item: IDocument) => {
        try {
            const statusElements = item.status_updates.map((update, index) => (
                <div key={index}>
                    <b>{update.status_timestamp}</b> - {update.status}
                </div>
            ));
            setStateDialogContent(statusElements);
            setStateDialogVisible(true);
        } catch (error) {
            console.error("Error on state column click:", error);
            // Handle error here, perhaps show an error message to the user
        }
    };
<<<<<<< HEAD
    
=======

>>>>>>> f789c86b

    const dialogStyles = {
        main: {
            width: '400px',  // Set the width to 400 pixels
            maxWidth: '400px', // Set the maximum width to 400 pixels
            maxHeight: '400px', // Set the maximum height to 400 pixels
            overflowY: 'auto', // Enable vertical scrolling for the entire dialog if needed
        },
    };


    useEffect(() => {
        // Scroll to the top when the dialog opens
        window.scrollTo({ top: 0, left: 0, behavior: 'smooth' });
    }, []);
<<<<<<< HEAD
    
    // ********************************************************************


    
=======

    // ********************************************************************


>>>>>>> f789c86b
    const [columns, setColumns] = useState<IColumn[]> ([
        {
            key: 'file_type',
            name: 'File Type',
            className: styles.fileIconCell,
            iconClassName: styles.fileIconHeaderIcon,
            ariaLabel: 'Column operations for File type, Press to sort on File type',
            iconName: 'Page',
            isIconOnly: true,
            fieldName: 'name',
            minWidth: 16,
            maxWidth: 16,
            onColumnClick: onColumnClick,
            onRender: (item: IDocument) => (
                <TooltipHost content={`${item.fileType} file`}>
                    <img src={"https://res-1.cdn.office.net/files/fabric-cdn-prod_20221209.001/assets/item-types/16/" + item.iconName + ".svg"} className={styles.fileIconImg} alt={`${item.fileType} file icon`} />
                </TooltipHost>
            ),
        },
        {
            key: 'name',
            name: 'Name',
            fieldName: 'name',
            minWidth: 210,
            maxWidth: 350,
            isRowHeader: true,
            isResizable: true,
            sortAscendingAriaLabel: 'Sorted A to Z',
            sortDescendingAriaLabel: 'Sorted Z to A',
            onColumnClick: onColumnClick,
            data: 'string',
            isPadded: true,
        },
        {
            key: 'state',
            name: 'State',
            fieldName: 'state',
            minWidth: 70,
            maxWidth: 90,
            isResizable: true,
            ariaLabel: 'Column operations for state, Press to sort by states',
            onColumnClick: onColumnClick,
            data: 'string',
            onRender: (item: IDocument) => (
                <TooltipHost content={`${item.state} `}>
                    <span onClick={() => onStateColumnClick(item)} style={{ cursor: 'pointer' }}>
                        {item.state}
                    </span>
                    {item.state === 'Error' && <a href="javascript:void(0);" onClick={() => retryErroredFile(item)}> - Retry File</a>}
<<<<<<< HEAD
                </TooltipHost>

=======
                </TooltipHost> 
>>>>>>> f789c86b
            ), 
            isPadded: true,
        },
        {
            key: 'folder',
            name: 'Folder',
            fieldName: 'folder',
            minWidth: 70,
            maxWidth: 90,
            isResizable: true,
            ariaLabel: 'Column operations for folder, Press to sort by folder',
            onColumnClick: onColumnClick,
            data: 'string',
            onRender: (item: IDocument) => (  
                <TooltipHost content={`${item.state} `}>  
                    <span>{item.filePath.split('/').slice(1, -1).join('/')}</span>  
                    {item.filePath === 'Error' && <a href="javascript:void(0);" onClick={() => retryErroredFile(item)}> Retry File</a>}  
                </TooltipHost>  
            ), 
<<<<<<< HEAD
            isPadded: true,
        },
        {
            key: 'tags',
            name: 'Tags',
            fieldName: 'tags',
            minWidth: 70,
            maxWidth: 90,
            isRowHeader: true,
            isResizable: true,
            sortAscendingAriaLabel: 'Sorted A to Z',
            sortDescendingAriaLabel: 'Sorted Z to A',
            onColumnClick: onColumnClick,
            data: 'string',
=======
>>>>>>> f789c86b
            isPadded: true,
        },
        {
            key: 'upload_timestamp',
            name: 'Submitted On',
            fieldName: 'upload_timestamp',
            minWidth: 90,
            maxWidth: 120,
            isResizable: true,
            isCollapsible: true,
            ariaLabel: 'Column operations for submitted on date, Press to sort by submitted date',
            data: 'string',
            onColumnClick: onColumnClick,
            onRender: (item: IDocument) => {
                return <span>{item.upload_timestamp}</span>;
            },
            isPadded: true,
        },
        {
            key: 'modified_timestamp',
            name: 'Last Updated',
            fieldName: 'modified_timestamp',
            minWidth: 90,
            maxWidth: 120,
            isResizable: true,
            isSorted: true,
            isSortedDescending: false,
            sortAscendingAriaLabel: 'Sorted Oldest to Newest',
            sortDescendingAriaLabel: 'Sorted Newest to Oldest',
            isCollapsible: true,
            ariaLabel: 'Column operations for last updated on date, Press to sort by last updated date',
            data: 'number',
            onColumnClick: onColumnClick,
            onRender: (item: IDocument) => {
                return <span>{item.modified_timestamp}</span>;
            },
        },
        {
            key: 'state_description',
            name: 'Status Detail',
            fieldName: 'state_description',
            minWidth: 90,
            maxWidth: 200,
            isResizable: true,
            isCollapsible: true,
            ariaLabel: 'Column operations for status detail',
            data: 'string',
            onColumnClick: onColumnClick,
            onRender: (item: IDocument) => (
                <TooltipHost content={`${item.state_description} `}>
<<<<<<< HEAD
                    <span onClick={() => onStateColumnClick(item)} style={{ cursor: 'pointer' }}>
=======
                     <span onClick={() => onStateColumnClick(item)} style={{ cursor: 'pointer' }}>
>>>>>>> f789c86b
                        {item.state_description}
                    </span>
                </TooltipHost>
            )
        }
    ]);

    return (
        <div>
            <span className={styles.footer}>{"(" + items.length as string + ") records."}</span>
            <DetailsList
                items={itemList}
                compact={true}
                columns={columns}
                selection={selectionRef.current}
                selectionMode={SelectionMode.multiple} // Allow multiple selection
                getKey={getKey}
                setKey="none"
                layoutMode={DetailsListLayoutMode.justified}
                isHeaderVisible={true}
                onItemInvoked={onItemInvoked}
            />
            <span className={styles.footer}>{"(" + items.length as string + ") records."}</span>
            <Button text="Delete" onClick={handleDeleteClick} style={{ marginRight: '10px' }} />
            <Button text="Resubmit" onClick={handleResubmitClick} />
            {/* Dialog for delete confirmation */}
            <Dialog
                hidden={!isDeleteDialogVisible}
                onDismiss={() => setIsDeleteDialogVisible(false)}
                dialogContentProps={{
                    type: DialogType.normal,
                    title: 'Delete Confirmation',
                    subText: 'Are you sure you want to delete the selected items?'
                }}
                modalProps={{
                    isBlocking: true,
                    styles: { main: { maxWidth: 450 } }
                }}
            >
                <DialogFooter>
                    <PrimaryButton onClick={handleDelete} text="Delete" />
                    <DefaultButton onClick={() => setIsDeleteDialogVisible(false)} text="Cancel" />
                </DialogFooter>
            </Dialog>
            {/* Dialog for resubmit confirmation */}
            <Dialog
                hidden={!isResubmitDialogVisible}
                onDismiss={() => setIsResubmitDialogVisible(false)}
                dialogContentProps={{
                    type: DialogType.normal,
                    title: 'Resubmit Confirmation',
                    subText: 'Are you sure you want to resubmit the selected items?'
                }}
                modalProps={{
                    isBlocking: true,
                    styles: { main: { maxWidth: 450 } }
                }}
            >
                <DialogFooter>
                    <PrimaryButton onClick={handleResubmit} text="Resubmit" />
                    <DefaultButton onClick={() => setIsResubmitDialogVisible(false)} text="Cancel" />
                </DialogFooter>
            </Dialog>
            <div>
                <Notification message={notification.message} />
            </div>
            <Dialog
                hidden={!stateDialogVisible}
                onDismiss={() => setStateDialogVisible(false)}
                dialogContentProps={{
                    type: DialogType.normal,
                    title: 'State Details',
                    closeButtonAriaLabel: 'Close',
                }}
                modalProps={{
                    styles: dialogStyles,
                }}
            >
                <div className="scrollableDialogContent" ref={scrollableContentRef}>
                    {stateDialogContent}
                </div>
                <DialogFooter>
                    <PrimaryButton onClick={() => setStateDialogVisible(false)} text="OK" />
                </DialogFooter>
            </Dialog>
        </div>
    );
}<|MERGE_RESOLUTION|>--- conflicted
+++ resolved
@@ -1,11 +1,8 @@
 // Copyright (c) Microsoft Corporation.
 // Licensed under the MIT license.
 
-<<<<<<< HEAD
-import React, { useState, useEffect, useRef, useLayoutEffect  } from "react";
-=======
 import React, { useState, useEffect, useRef, useLayoutEffect } from "react";
->>>>>>> f789c86b
+
 import { DetailsList, 
     DetailsListLayoutMode, 
     SelectionMode, 
@@ -221,25 +218,6 @@
     const [stateDialogVisible, setStateDialogVisible] = useState(false);
     const [stateDialogContent, setStateDialogContent] = useState<React.ReactNode>(null);
     const scrollableContentRef = useRef<HTMLDivElement>(null);
-<<<<<<< HEAD
- 
-=======
-
-    // const onStateColumnClick = async (item: IDocument) => {
-    //     try {
-    //         //const text = await getTextForState(item);
-    //         // const text = item.status_updates[0].status;
-    //         const text = item.status_updates.map(update => update.status).join("\n");       
-    //         setStateDialogContent(text);
-    //         setStateDialogVisible(true);
-    //     } catch (error) {
-    //         console.error("Error on state column click:", error);
-    //         // Handle error here, perhaps show an error message to the user
-    //     }
-    // };
-
-
->>>>>>> f789c86b
     const onStateColumnClick = (item: IDocument) => {
         try {
             const statusElements = item.status_updates.map((update, index) => (
@@ -254,11 +232,6 @@
             // Handle error here, perhaps show an error message to the user
         }
     };
-<<<<<<< HEAD
-    
-=======
-
->>>>>>> f789c86b
 
     const dialogStyles = {
         main: {
@@ -274,18 +247,7 @@
         // Scroll to the top when the dialog opens
         window.scrollTo({ top: 0, left: 0, behavior: 'smooth' });
     }, []);
-<<<<<<< HEAD
-    
-    // ********************************************************************
-
-
-    
-=======
-
-    // ********************************************************************
-
-
->>>>>>> f789c86b
+
     const [columns, setColumns] = useState<IColumn[]> ([
         {
             key: 'file_type',
@@ -335,12 +297,7 @@
                         {item.state}
                     </span>
                     {item.state === 'Error' && <a href="javascript:void(0);" onClick={() => retryErroredFile(item)}> - Retry File</a>}
-<<<<<<< HEAD
                 </TooltipHost>
-
-=======
-                </TooltipHost> 
->>>>>>> f789c86b
             ), 
             isPadded: true,
         },
@@ -360,8 +317,6 @@
                     {item.filePath === 'Error' && <a href="javascript:void(0);" onClick={() => retryErroredFile(item)}> Retry File</a>}  
                 </TooltipHost>  
             ), 
-<<<<<<< HEAD
-            isPadded: true,
         },
         {
             key: 'tags',
@@ -375,8 +330,7 @@
             sortDescendingAriaLabel: 'Sorted Z to A',
             onColumnClick: onColumnClick,
             data: 'string',
-=======
->>>>>>> f789c86b
+
             isPadded: true,
         },
         {
@@ -427,11 +381,7 @@
             onColumnClick: onColumnClick,
             onRender: (item: IDocument) => (
                 <TooltipHost content={`${item.state_description} `}>
-<<<<<<< HEAD
                     <span onClick={() => onStateColumnClick(item)} style={{ cursor: 'pointer' }}>
-=======
-                     <span onClick={() => onStateColumnClick(item)} style={{ cursor: 'pointer' }}>
->>>>>>> f789c86b
                         {item.state_description}
                     </span>
                 </TooltipHost>
