--- conflicted
+++ resolved
@@ -52,13 +52,6 @@
     }
     
     async function getAnswer(question: string) {
-<<<<<<< HEAD
-        setOutput(['']);
-        setLoading(true);
-        const result = await processAgentResponse(question);
-        setLoading(false);
-        setOutput([result.toString()]);
-=======
         setOutput(null);
         setError(false);
         setLoading(true);
@@ -70,13 +63,11 @@
             setErrorMessage(error.message);
             setError(true);
         });
->>>>>>> 0c15d754
         // const eventSource = await processAgentResponse(question);
         // eventSource.onmessage = function(event) {
         //     console.log(event.data);
         //     setOutput(event.data);
     };
-<<<<<<< HEAD
     const [eventSource, setEventSource] = useState<EventSource | null>(null);
 
     const handleButton2Click = () => {
@@ -101,7 +92,6 @@
         }
       };
     }, [eventSource]);
-=======
 
     async function handleExampleClick(value: string) {
         setMathProblem(value);
@@ -117,7 +107,6 @@
 ];
 
 
->>>>>>> 0c15d754
 return (
     <div className={styles.App}>
     <MathFormatProfessionalFilled fontSize={"6rem"} primaryFill={"#8A0B31"} aria-hidden="true" aria-label="Supported File Types" />
@@ -177,15 +166,10 @@
         </div>
         </form>
         {loading && <div className="spinner">Loading...</div>}
-<<<<<<< HEAD
-        {output && output.join('') !== '' &&
-                <Accordion defaultActiveKey="0">                   
-=======
         {error && <div className="spinner">{errorMessage}</div>}
         {output && 
                 <Accordion defaultActiveKey="0">
                     
->>>>>>> 0c15d754
                     <h2>
                         Math Assistant Response:
                     </h2>
