// Copyright (c) Microsoft Corporation.
// Licensed under the MIT license.

import React from 'react';
//import { Button } from '@fluentui/react';
import { Accordion, Card, Button } from 'react-bootstrap';
import {getHint, processAgentResponse, getSolve, streamData} from "../../api";
import { useEffect, useState } from "react";
import styles from './Tutor.module.css';
import ReactMarkdown from 'react-markdown';
import { MathFormatProfessionalFilled } from '@fluentui/react-icons';
import { Example, ExampleModel } from '../../components/Example';
import estyles from "../../components/Example/Example.module.css";

const Tutor = () => {
    const [loading, setLoading] = useState(false);
    const [error, setError] = useState(false);
    const [errorMessage, setErrorMessage] = useState('');
    const [mathProblem, setMathProblem] = useState('');
    const [output, setOutput] = useState(['']);
    //const [output, setOutput] = useState<string | null>("");
    const [selectedButton, setSelectedButton] = useState<string | null>(null);

    enum ButtonValues {
        Clues = "Give Me Clues",
        Solve = "Show Me How to Solve It",
        Answer = "Show Me the Answer"
    }

    const handleInput = (event: React.FormEvent<HTMLFormElement>) => {
        event.preventDefault();
        setLoading(true);
        userInput(mathProblem);
    };

    const userInput = (problem: string) => {
        // Process the user's math problem here
        console.log(problem);
        setLoading(false);
    };
    async function hinter(question: string) {
        try {
            setOutput(['']);
            setLoading(true);
            const hint: String = await getHint(question);
            setLoading(false);
            setOutput([hint.toString()]);
            console.log(hint);
        } catch (error) {
            console.log(error);
        }
    }
    
    async function getAnswer(question: string) {
<<<<<<< HEAD
        setOutput(['']);
        setLoading(true);
        const result = await processAgentResponse(question);
        setLoading(false);
        setOutput([result.toString()]);
=======
        setOutput(null);
        setError(false);
        setLoading(true);
        await processAgentResponse(question).then((response) => {
            setLoading(false);
            setOutput(response.toString());
        }).catch(error => {
            setLoading(false);
            setErrorMessage(error.message);
            setError(true);
        });
>>>>>>> f305aa18
        // const eventSource = await processAgentResponse(question);
        // eventSource.onmessage = function(event) {
        //     console.log(event.data);
        //     setOutput(event.data);
    };
<<<<<<< HEAD
    const [eventSource, setEventSource] = useState<EventSource | null>(null);

    const handleButton2Click = () => {
        setOutput(['']);
        setLoading(true);
        setSelectedButton('button2');
        if (eventSource) {
          eventSource.close();
        }
        const newEventSource = streamData(mathProblem, (data) => {
            setLoading(false);  
            setOutput((prevOutput) => [...prevOutput, data]);

        });
        setEventSource(newEventSource);
      };
  
    useEffect(() => {
      return () => {
        if (eventSource) {
          eventSource.close();
        }
      };
    }, [eventSource]);
=======

    async function handleExampleClick(value: string) {
        setMathProblem(value);
        getAnswer(value);
    }

    
const EXAMPLES: ExampleModel[] = [
    { text: "Determine the slope of the line passing through the points (2,5)(2,5) and (4,9)(4,9)", value: "Determine the slope of the line passing through the points (2,5)(2,5) and (4,9)(4,9)" },
    { text: "Calculate the result of (9+3)×4−7", value: "Calculate the result of (9+3)×4−7" },
    { text: "What's the answer for (4.5*2.1)^2.2?", value: "What's the answer for (4.5*2.1)^2.2?" },
    { text: "Find the mean of the heights of students in centimeters: 160, 165, 170, 175, 180.", value: "The heights (in centimeters) of students in a class are recorded as follows: 160, 165, 170, 175, 180. Find the mean height of the students." }
];


>>>>>>> f305aa18
return (
    <div className={styles.App}>
    <MathFormatProfessionalFilled fontSize={"6rem"} primaryFill={"#8A0B31"} aria-hidden="true" aria-label="Supported File Types" />
    <h1 className={styles.title}>Math Assistant</h1>
    <span className={styles.chatEmptyObjectives}>
      <i className={styles.centered}>Information Assistant uses AI. Check for mistakes.</i> <a href="https://github.com/microsoft/PubSec-Info-Assistant/blob/main/docs/transparency.md" target="_blank" rel="noopener noreferrer"> Transparency Note</a>
    </span>
    <div className={styles.centeredContainer}>
    <p>Select an example query:</p>
    <div >
        <ul className={estyles.examplesNavList}>
            {EXAMPLES.map((x, i) => (
                <li key={i}>
                    <Example text={x.text} value={x.value} onClick={handleExampleClick} />
                </li>
            ))}
        </ul>
    </div >
        <form className={styles.formClass} onSubmit={handleInput}>
            <p className={styles.inputLabel}>Enter question:</p>
            <input
                className={styles.inputField}
                type="text"
                value={mathProblem}
                onChange={(e) => setMathProblem(e.target.value)}
                placeholder="Enter question:"
            />
            <div className={styles.buttonContainer}>
            <Button variant="secondary"
                className={selectedButton === 'button1' ? styles.selectedButton : ''}
                onClick={() => {
                    setSelectedButton('button1');
                    hinter(mathProblem);
                }}
            >
                {ButtonValues.Clues}
            </Button>
            <Button variant="secondary"
                className={selectedButton === 'button2' ? styles.selectedButton : ''}
                onClick={() => {
                    setSelectedButton('button2');
                    // solver(mathProblem);
                    handleButton2Click();
                }}
            >
                {ButtonValues.Solve}
            </Button>
            <Button variant="secondary"
                className={selectedButton === 'button3' ? styles.selectedButton : ''}
                onClick={() => {
                    setSelectedButton("button3");
                    getAnswer(mathProblem);
                }}
            >
                {ButtonValues.Answer}
            </Button>
        </div>
        </form>
        {loading && <div className="spinner">Loading...</div>}
<<<<<<< HEAD
        {output && output.join('') !== '' &&
                <Accordion defaultActiveKey="0">                   
=======
        {error && <div className="spinner">{errorMessage}</div>}
        {output && 
                <Accordion defaultActiveKey="0">
                    
>>>>>>> f305aa18
                    <h2>
                        Math Assistant Response:
                    </h2>
                    <Accordion.Collapse eventKey="0">
                        <div>
                        {output.map((item, index) => (
                        <ReactMarkdown key={index} children={item} />
                        ))}
                    </div>
                    </Accordion.Collapse>                    
                </Accordion>
            }
    </div>
    </div>
)
};

export default Tutor; // Export the 'Chat' component<|MERGE_RESOLUTION|>--- conflicted
+++ resolved
@@ -52,31 +52,37 @@
     }
     
     async function getAnswer(question: string) {
-<<<<<<< HEAD
         setOutput(['']);
-        setLoading(true);
-        const result = await processAgentResponse(question);
-        setLoading(false);
-        setOutput([result.toString()]);
-=======
-        setOutput(null);
         setError(false);
         setLoading(true);
         await processAgentResponse(question).then((response) => {
             setLoading(false);
-            setOutput(response.toString());
+            setOutput([response.toString()]);
         }).catch(error => {
             setLoading(false);
             setErrorMessage(error.message);
             setError(true);
         });
->>>>>>> f305aa18
         // const eventSource = await processAgentResponse(question);
         // eventSource.onmessage = function(event) {
         //     console.log(event.data);
         //     setOutput(event.data);
     };
-<<<<<<< HEAD
+
+    async function handleExampleClick(value: string) {
+        setMathProblem(value);
+        getAnswer(value);
+    }
+
+    
+const EXAMPLES: ExampleModel[] = [
+    { text: "Determine the slope of the line passing through the points (2,5)(2,5) and (4,9)(4,9)", value: "Determine the slope of the line passing through the points (2,5)(2,5) and (4,9)(4,9)" },
+    { text: "Calculate the result of (9+3)×4−7", value: "Calculate the result of (9+3)×4−7" },
+    { text: "What's the answer for (4.5*2.1)^2.2?", value: "What's the answer for (4.5*2.1)^2.2?" },
+    { text: "Find the mean of the heights of students in centimeters: 160, 165, 170, 175, 180.", value: "The heights (in centimeters) of students in a class are recorded as follows: 160, 165, 170, 175, 180. Find the mean height of the students." }
+];
+
+
     const [eventSource, setEventSource] = useState<EventSource | null>(null);
 
     const handleButton2Click = () => {
@@ -101,23 +107,6 @@
         }
       };
     }, [eventSource]);
-=======
-
-    async function handleExampleClick(value: string) {
-        setMathProblem(value);
-        getAnswer(value);
-    }
-
-    
-const EXAMPLES: ExampleModel[] = [
-    { text: "Determine the slope of the line passing through the points (2,5)(2,5) and (4,9)(4,9)", value: "Determine the slope of the line passing through the points (2,5)(2,5) and (4,9)(4,9)" },
-    { text: "Calculate the result of (9+3)×4−7", value: "Calculate the result of (9+3)×4−7" },
-    { text: "What's the answer for (4.5*2.1)^2.2?", value: "What's the answer for (4.5*2.1)^2.2?" },
-    { text: "Find the mean of the heights of students in centimeters: 160, 165, 170, 175, 180.", value: "The heights (in centimeters) of students in a class are recorded as follows: 160, 165, 170, 175, 180. Find the mean height of the students." }
-];
-
-
->>>>>>> f305aa18
 return (
     <div className={styles.App}>
     <MathFormatProfessionalFilled fontSize={"6rem"} primaryFill={"#8A0B31"} aria-hidden="true" aria-label="Supported File Types" />
@@ -177,15 +166,9 @@
         </div>
         </form>
         {loading && <div className="spinner">Loading...</div>}
-<<<<<<< HEAD
+        {error && <div className="spinner">{errorMessage}</div>}
         {output && output.join('') !== '' &&
                 <Accordion defaultActiveKey="0">                   
-=======
-        {error && <div className="spinner">{errorMessage}</div>}
-        {output && 
-                <Accordion defaultActiveKey="0">
-                    
->>>>>>> f305aa18
                     <h2>
                         Math Assistant Response:
                     </h2>
