// Copyright (c) Microsoft Corporation.
// Licensed under the MIT license.

import { useRef, useState, useEffect } from "react";
import { Checkbox, Panel, DefaultButton, TextField, SpinButton, Separator, Icon } from "@fluentui/react";
import { SparkleFilled, ClockFilled, TargetArrowFilled, OptionsFilled, SearchInfoFilled, PersonStarFilled, TextBulletListSquareSparkleFilled } from "@fluentui/react-icons";
import { ITag } from '@fluentui/react/lib/Pickers';

import styles from "./Chat.module.css";
import rlbgstyles from "../../components/ResponseLengthButtonGroup/ResponseLengthButtonGroup.module.css";
import rtbgstyles from "../../components/ResponseTempButtonGroup/ResponseTempButtonGroup.module.css";

import { chatApi, Approaches, AskResponse, ChatRequest, ChatTurn } from "../../api";
import { Answer, AnswerError, AnswerLoading } from "../../components/Answer";
import { QuestionInput } from "../../components/QuestionInput";
import { ExampleList } from "../../components/Example";
import { UserChatMessage } from "../../components/UserChatMessage";
import { AnalysisPanel, AnalysisPanelTabs } from "../../components/AnalysisPanel";
import { SettingsButton } from "../../components/SettingsButton";
import { InfoButton } from "../../components/InfoButton";
import { ClearChatButton } from "../../components/ClearChatButton";
import { ResponseLengthButtonGroup } from "../../components/ResponseLengthButtonGroup";
import { ResponseTempButtonGroup } from "../../components/ResponseTempButtonGroup";
import { ApproachesButtonGroup } from "../../components/ApproachesButtonGroup";
import { InfoContent } from "../../components/InfoContent/InfoContent";
import { FolderPicker } from "../../components/FolderPicker";
import { TagPickerInline } from "../../components/TagPicker";
import { ToggleContext } from '../../components/Title/Toggle';
import React from "react";

const Chat = () => {
    const { toggle } = React.useContext(ToggleContext);
    React.useEffect(() => {
        if (toggle === 'Work') {
         clearChat();
         setWebWorkspace(false);
        }else {
         clearChat();
         setWebWorkspace(true);
        }
    }, [toggle]);
    const [isConfigPanelOpen, setIsConfigPanelOpen] = useState(false);
    const [isInfoPanelOpen, setIsInfoPanelOpen] = useState(false);
    const [promptTemplate, setPromptTemplate] = useState<string>("");
    const [retrieveCount, setRetrieveCount] = useState<number>(5);
    const [useSemanticRanker, setUseSemanticRanker] = useState<boolean>(true);
    const [useSemanticCaptions, setUseSemanticCaptions] = useState<boolean>(false);
    const [excludeCategory, setExcludeCategory] = useState<string>("");
    const [useSuggestFollowupQuestions, setUseSuggestFollowupQuestions] = useState<boolean>(false);
    const [useBypassRAG, setUseByPassRAG] = useState<boolean>(false);
    const [userPersona, setUserPersona] = useState<string>("analyst");
    const [systemPersona, setSystemPersona] = useState<string>("an Assistant");
    const [aiPersona, setAiPersona] = useState<string>("");
    // Setting responseLength to 2048 by default, this will effect the default display of the ResponseLengthButtonGroup below.
    // It must match a valid value of one of the buttons in the ResponseLengthButtonGroup.tsx file. 
    // If you update the default value here, you must also update the default value in the onResponseLengthChange method.
    const [responseLength, setResponseLength] = useState<number>(2048);

    // Setting responseTemp to 0.6 by default, this will effect the default display of the ResponseTempButtonGroup below.
    // It must match a valid value of one of the buttons in the ResponseTempButtonGroup.tsx file.
    // If you update the default value here, you must also update the default value in the onResponseTempChange method.
    const [responseTemp, setResponseTemp] = useState<number>(0.6);

    // Setting Approaches to 2 by default, this will effect the default display of the ApproachesButtonGroup below.
    // It must match a valid value of one of the buttons in the ApproachesButtonGroup.tsx file.
    // If you update the default value here, you must also update the default value in the onApproachChange method.
    const [approach, setApproach] = useState<number>(Approaches.ReadRetrieveRead);

    const lastQuestionRef = useRef<string>("");
    const chatMessageStreamEnd = useRef<HTMLDivElement | null>(null);

    const [isLoading, setIsLoading] = useState<boolean>(false);
    const [isBingPrompt, setBingPrompt] = useState<boolean>(false);
    const [isWebWorkspace, setWebWorkspace] = useState<boolean>(false);
    const [error, setError] = useState<unknown>();

    const [activeCitation, setActiveCitation] = useState<string>();
    const [activeCitationSourceFile, setActiveCitationSourceFile] = useState<string>();
    const [activeCitationSourceFilePageNumber, setActiveCitationSourceFilePageNumber] = useState<string>();
    const [activeAnalysisPanelTab, setActiveAnalysisPanelTab] = useState<AnalysisPanelTabs | undefined>(undefined);
    const [selectedFolders, setSelectedFolders] = useState<string[]>([]);
    const [selectedTags, setSelectedTags] = useState<ITag[]>([]);

    const [selectedAnswer, setSelectedAnswer] = useState<number>(0);
    const [answers, setAnswers] = useState<[user: string, response: AskResponse][]>([]);

    const makeApiRequest = async (question: string, compare: boolean) => {
        lastQuestionRef.current = question;

        error && setError(undefined);
        setIsLoading(true);
        setActiveCitation(undefined);
        setActiveAnalysisPanelTab(undefined);

        try {
            const history: ChatTurn[] = answers.map(a => ({ user: a[0], bot: a[1].answer }));
            const request: ChatRequest = {
                history: [...history, { user: question, bot: undefined }],
<<<<<<< HEAD
                approach: approach,
=======
                approach: compare ? Approaches.BingRRRCompare :Approaches.ReadRetrieveRead,
>>>>>>> cd9aa108
                overrides: {
                    promptTemplate: promptTemplate.length === 0 ? undefined : promptTemplate,
                    excludeCategory: excludeCategory.length === 0 ? undefined : excludeCategory,
                    top: retrieveCount,
                    semanticRanker: useSemanticRanker,
                    semanticCaptions: useSemanticCaptions,
                    suggestFollowupQuestions: useSuggestFollowupQuestions,
                    userPersona: userPersona,
                    systemPersona: systemPersona,
                    aiPersona: aiPersona,
                    responseLength: responseLength,
                    responseTemp: responseTemp,
                    selectedFolders: selectedFolders.includes("selectAll") ? "All" : selectedFolders.length == 0 ? "All" : selectedFolders.join(","),
                    selectedTags: selectedTags.map(tag => tag.name).join(",")
                }
            };
            const result = await chatApi(request);
            result.source = "chat";
            result.comparative = compare;
            setAnswers([...answers, [question, result]]);
        } catch (e) {
            setError(e);
        } finally {
            setIsLoading(false);
        }
    };

    const makeBingRequest = async (question: string, compare: boolean) => {
        lastQuestionRef.current = question;

        error && setError(undefined);
        setIsLoading(true);
        setBingPrompt(true);
        setActiveCitation(undefined);
        setActiveAnalysisPanelTab(undefined);

        try {
            const history: ChatTurn[] = answers.map(a => ({ user: a[0], bot: a[1].answer }));
            const request: ChatRequest = {
                history: [...history, { user: question, bot: undefined }],
                approach: compare ? Approaches.BingSearchCompare :Approaches.BingSearch,
                overrides: {
                    suggestFollowupQuestions: useSuggestFollowupQuestions,
                    userPersona: userPersona,
                    systemPersona: systemPersona,
                    aiPersona: aiPersona,
                    responseLength: responseLength,
                    responseTemp: responseTemp
                }
            };
            const result = await chatApi(request);
            result.source = "bing";
            result.comparative = compare;
            setAnswers([...answers, [question, result]]);
        } catch (e) {
            setError(e);
        } finally {
            setIsLoading(false);
            setBingPrompt(false);
        }
    };

    const clearChat = () => {
        lastQuestionRef.current = "";
        error && setError(undefined);
        setActiveCitation(undefined);
        setActiveAnalysisPanelTab(undefined);
        setAnswers([]);
    };

    const onResponseLengthChange = (_ev: any) => {
        for (let node of _ev.target.parentNode.childNodes) {
            if (node.value == _ev.target.value) {
                switch (node.value) {
                    case "1024":
                        node.className = `${rlbgstyles.buttonleftactive}`;
                        break;
                    case "2048":
                        node.className = `${rlbgstyles.buttonmiddleactive}`;
                        break;
                    case "3072":
                        node.className = `${rlbgstyles.buttonrightactive}`;
                        break;
                    default:
                        //do nothing
                        break;
                }
            }
            else {
                switch (node.value) {
                    case "1024":
                        node.className = `${rlbgstyles.buttonleft}`;
                        break;
                    case "2048":
                        node.className = `${rlbgstyles.buttonmiddle}`;
                        break;
                    case "3072":
                        node.className = `${rlbgstyles.buttonright}`;
                        break;
                    default:
                        //do nothing
                        break;
                }
            }
        }
        // the or value here needs to match the default value assigned to responseLength above.
        setResponseLength(_ev.target.value as number || 2048)
    };

    const onResponseTempChange = (_ev: any) => {
        for (let node of _ev.target.parentNode.childNodes) {
            if (node.value == _ev.target.value) {
                switch (node.value) {
                    case "1.0":
                        node.className = `${rtbgstyles.buttonleftactive}`;
                        break;
                    case "0.6":
                        node.className = `${rtbgstyles.buttonmiddleactive}`;
                        break;
                    case "0":
                        node.className = `${rtbgstyles.buttonrightactive}`;
                        break;
                    default:
                        //do nothing
                        break;
                }
            }
            else {
                switch (node.value) {
                    case "1.0":
                        node.className = `${rtbgstyles.buttonleft}`;
                        break;
                    case "0.6":
                        node.className = `${rtbgstyles.buttonmiddle}`;
                        break;
                    case "0":
                        node.className = `${rtbgstyles.buttonright}`;
                        break;
                    default:
                        //do nothing
                        break;
                }
            }
        }
        // the or value here needs to match the default value assigned to responseLength above.
        setResponseTemp(_ev.target.value as number || 0.6)
    };

    const onApproachChange = (_ev: any) => {
        for (let node of _ev.target.parentNode.childNodes) {
            if (node.value == _ev.target.value) {
                switch (node.value) {
                    case Approaches.ReadRetrieveRead:
                        node.className = `${rlbgstyles.buttonleftactive}`;
                        break;
                    case Approaches.GPTDirect:
                        node.className = `${rlbgstyles.buttonrightactive}`;
                        break;
                    default:
                        //do nothing
                        break;
                }                
            }
            else {
                switch (node.value) {
                    case Approaches.ReadRetrieveRead:
                        node.className = `${rlbgstyles.buttonleft}`;
                        break;
                    case Approaches.GPTDirect:
                        node.className = `${rlbgstyles.buttonright}`;
                        break;
                    default:
                        //do nothing
                        break;
                }
            }
        }
        // the or value here needs to match the default value assigned to responseLength above.
        setApproach(_ev.target.value as number || Approaches.ReadRetrieveRead)
    };


    useEffect(() => chatMessageStreamEnd.current?.scrollIntoView({ behavior: "smooth" }), [isLoading]);

    const onRetrieveCountChange = (_ev?: React.SyntheticEvent<HTMLElement, Event>, newValue?: string) => {
        setRetrieveCount(parseInt(newValue || "5"));
    };

    const onUserPersonaChange = (_ev?: React.FormEvent<HTMLInputElement | HTMLTextAreaElement>, newValue?: string) => {
        setUserPersona(newValue || "");
    }

    const onSystemPersonaChange = (_ev?: React.FormEvent<HTMLInputElement | HTMLTextAreaElement>, newValue?: string) => {
        setSystemPersona(newValue || "");
    }

    const onUseSuggestFollowupQuestionsChange = (_ev?: React.FormEvent<HTMLElement | HTMLInputElement>, checked?: boolean) => {
        setUseSuggestFollowupQuestions(!!checked);
    };

    const onExampleClicked = (example: string) => {
        isWebWorkspace ? makeBingRequest(example, false) : makeApiRequest(example, false);
    };

    const onShowCitation = (citation: string, citationSourceFile: string, citationSourceFilePageNumber: string, index: number) => {
        if (activeCitation === citation && activeAnalysisPanelTab === AnalysisPanelTabs.CitationTab && selectedAnswer === index) {
            setActiveAnalysisPanelTab(undefined);
        } else {
            setActiveCitation(citation);
            setActiveCitationSourceFile(citationSourceFile);
            setActiveCitationSourceFilePageNumber(citationSourceFilePageNumber);
            setActiveAnalysisPanelTab(AnalysisPanelTabs.CitationTab);
        }

        setSelectedAnswer(index);
    };

    const onToggleTab = (tab: AnalysisPanelTabs, index: number) => {
        if (activeAnalysisPanelTab === tab && selectedAnswer === index) {
            setActiveAnalysisPanelTab(undefined);
        } else {
            setActiveAnalysisPanelTab(tab);
        }

        setSelectedAnswer(index);
    };

    const onSelectedKeyChanged = (selectedFolders: string[]) => {
        setSelectedFolders(selectedFolders)
    };

    const onSelectedTagsChange = (selectedTags: ITag[]) => {
        setSelectedTags(selectedTags)
    }

    return (
        <div className={styles.container}>
            <div className={styles.commandsContainer}>
                <ClearChatButton className={styles.commandButton} onClick={clearChat} disabled={!lastQuestionRef.current || isLoading} />
                <SettingsButton className={styles.commandButton} onClick={() => setIsConfigPanelOpen(!isConfigPanelOpen)} />
                <InfoButton className={styles.commandButton} onClick={() => setIsInfoPanelOpen(!isInfoPanelOpen)} />
            </div>
            <div className={styles.chatRoot}>
                <div className={styles.chatContainer}>
                    {!lastQuestionRef.current ? (
                        <div className={styles.chatEmptyState}>
                            <SparkleFilled fontSize={"120px"} primaryFill={"rgba(115, 118, 225, 1)"} aria-hidden="true" aria-label="Chat logo" />
                            <h1 className={styles.chatEmptyStateTitle}>Have a conversation with your private data</h1>
                            <span className={styles.chatEmptyObjectives}>
                                The objective of the Information Assistant, built with Azure OpenAI, is to leverage a combination of AI components
                                to enable you to <b>Chat</b> (Have a conversation) with your own private data. You can use our <b>Upload</b> feature to begin adding your private data now. The Information Assistant attempts to provide responses that are:
                            </span>
                            <span className={styles.chatEmptyObjectivesList}>
                                <span className={styles.chatEmptyObjectivesListItem}>
                                    <ClockFilled fontSize={"40px"} primaryFill={"rgba(115, 118, 225, 1)"} aria-hidden="true" aria-label="Clock icon" />
                                    <span className={styles.chatEmptyObjectivesListItemText}>Current: Based on the latest "up to date" information in your private data</span>
                                </span>
                                <span className={styles.chatEmptyObjectivesListItem}>
                                    <TargetArrowFilled fontSize={"40px"} primaryFill={"rgba(115, 118, 225, 1)"} aria-hidden="true" aria-label="Target icon" />
                                    <span className={styles.chatEmptyObjectivesListItemText}>Relevant: Responses should leverage your private data</span>
                                </span>
                                <span className={styles.chatEmptyObjectivesListItem}>
                                    <OptionsFilled fontSize={"40px"} primaryFill={"rgba(115, 118, 225, 1)"} aria-hidden="true" aria-label="Options icon" />
                                    <span className={styles.chatEmptyObjectivesListItemText}>Controlled: You can use the <b>Adjust</b> feature to control the response parameters</span>
                                </span>
                                <span className={styles.chatEmptyObjectivesListItem}>
                                    <SearchInfoFilled fontSize={"40px"} primaryFill={"rgba(115, 118, 225, 1)"} aria-hidden="true" aria-label="Search Info icon" />
                                    <span className={styles.chatEmptyObjectivesListItemText}>Referenced: Responses should include specific citations</span>
                                </span>
                                <span className={styles.chatEmptyObjectivesListItem}>
                                    <PersonStarFilled fontSize={"40px"} primaryFill={"rgba(115, 118, 225, 1)"} aria-hidden="true" aria-label="Person Star icon" />
                                    <span className={styles.chatEmptyObjectivesListItemText}>Personalized: Responses should be tailored to your personal settings you <b>Adjust</b> to</span>
                                </span>
                                <span className={styles.chatEmptyObjectivesListItem}>
                                    <TextBulletListSquareSparkleFilled fontSize={"40px"} primaryFill={"rgba(115, 118, 225, 1)"} aria-hidden="true" aria-label="Text Bullet List Square Sparkle icon" />
                                    <span className={styles.chatEmptyObjectivesListItemText}>Explainable: Each response should include details on the <b>Thought Process</b> that was used</span>
                                </span>
                            </span>
                            <span className={styles.chatEmptyObjectives}>
                                <i>Though the Accelerator is focused on the key areas above, human oversight to confirm accuracy is crucial.
                                    All responses from the system must be verified with the citations provided.
                                    The responses are only as accurate as the data provided.</i>
                            </span>
                            <h2 className={styles.chatEmptyStateSubtitle}>Ask anything or try an example</h2>
                            <ExampleList onExampleClicked={onExampleClicked} />
                        </div>
                    ) : (
                        <div className={styles.chatMessageStream}>
                            {answers.map((answer, index) => (
                                <div key={index}>
                                    <UserChatMessage
                                        message={answer[0]}
                                        iconName={answer[1].source === "bing" ? "BingLogo" : undefined}
                                    />
                                    <div className={styles.chatMessageGpt}>
                                        <Answer
                                            key={index}
                                            answer={answer[1]}
                                            isSelected={selectedAnswer === index && activeAnalysisPanelTab !== undefined}
                                            onCitationClicked={(c, s, p) => onShowCitation(c, s, p, index)}
                                            onThoughtProcessClicked={() => onToggleTab(AnalysisPanelTabs.ThoughtProcessTab, index)}
                                            onSupportingContentClicked={() => onToggleTab(AnalysisPanelTabs.SupportingContentTab, index)}
                                            onFollowupQuestionClicked={q => answer[1].source === "bing" ? makeBingRequest(q, false) : makeApiRequest(q, false)}
                                            showFollowupQuestions={useSuggestFollowupQuestions && answers.length - 1 === index}
                                            onAdjustClick={() => setIsConfigPanelOpen(!isConfigPanelOpen)}
                                            onRegenerateClick={() => answer[1].source === "bing" ? makeBingRequest(answers[index][0], false) : makeApiRequest(answers[index][0], false)}
                                            onBingSearchClicked={() => makeBingRequest(answers[index][0], false)}
                                            onBingCompareClicked={() => makeBingRequest(answers[index][0], true)}
                                            onRagCompareClicked={() => makeApiRequest(answers[index][0], true)}
                                            onRagSearchClicked={() => makeApiRequest(answers[index][0], false)}
                                        />
                                    </div>
                                </div>
                            ))}
                            {isLoading && (
                                <>
                                    <UserChatMessage
                                        message={lastQuestionRef.current}
                                        iconName={isBingPrompt ? "BingLogo" : undefined}
                                    />
                                    <div className={styles.chatMessageGptMinWidth}>
                                        <AnswerLoading />
                                    </div>
                                </>
                            )}
                            {error ? (
                                <>
                                    <UserChatMessage message={lastQuestionRef.current} />
                                    <div className={styles.chatMessageGptMinWidth}>
                                        <AnswerError error={error.toString()} onRetry={() => makeApiRequest(lastQuestionRef.current, false)} />
                                    </div>
                                </>
                            ) : null}
                            <div ref={chatMessageStreamEnd} />
                        </div>
                    )}

                    <div className={styles.chatInput}>
                        <QuestionInput
                            clearOnSend
                            placeholder="Type a new question (e.g. Who are Microsoft's top executives, provided as a table?)"
                            disabled={isLoading}
                            onSend={question => isWebWorkspace ? makeBingRequest(question, false) : makeApiRequest(question, false)}
                            onAdjustClick={() => setIsConfigPanelOpen(!isConfigPanelOpen)}
                            onInfoClick={() => setIsInfoPanelOpen(!isInfoPanelOpen)}
                            showClearChat={true}
                            onClearClick={clearChat}
                            onRegenerateClick={() => isWebWorkspace ? makeBingRequest(lastQuestionRef.current, false) : makeApiRequest(lastQuestionRef.current, false)}
                        />
                    </div>
                </div>

                {answers.length > 0 && activeAnalysisPanelTab && (
                    <AnalysisPanel
                        className={styles.chatAnalysisPanel}
                        activeCitation={activeCitation}
                        sourceFile={activeCitationSourceFile}
                        pageNumber={activeCitationSourceFilePageNumber}
                        onActiveTabChanged={x => onToggleTab(x, selectedAnswer)}
                        citationHeight="760px"
                        answer={answers[selectedAnswer][1]}
                        activeTab={activeAnalysisPanelTab}
                    />
                )}

                <Panel
                    headerText="Configure answer generation"
                    isOpen={isConfigPanelOpen}
                    isBlocking={false}
                    onDismiss={() => setIsConfigPanelOpen(false)}
                    closeButtonAriaLabel="Close"
                    onRenderFooterContent={() => <DefaultButton onClick={() => setIsConfigPanelOpen(false)}>Close</DefaultButton>}
                    isFooterAtBottom={true}
                >
<<<<<<< HEAD
                            <SpinButton
                                className={styles.chatSettingsSeparator}
                                label="Retrieve this many documents from search:"
                                min={1}
                                max={50}
                                defaultValue={retrieveCount.toString()}
                                onChange={onRetrieveCountChange}
                                disabled={approach.toString() == Approaches.GPTDirect.toString()}
                            />
                            <Checkbox
                                className={styles.chatSettingsSeparator}
                                checked={useSuggestFollowupQuestions}
                                label="Suggest follow-up questions"
                                onChange={onUseSuggestFollowupQuestionsChange}
                            />

                            <TextField className={styles.chatSettingsSeparator} defaultValue={userPersona} label="User Persona" onChange={onUserPersonaChange} />
                            <TextField className={styles.chatSettingsSeparator} defaultValue={systemPersona} label="System Persona" onChange={onSystemPersonaChange} />
                            <ResponseLengthButtonGroup className={styles.chatSettingsSeparator} onClick={onResponseLengthChange} defaultValue={responseLength}/>
                            <ResponseTempButtonGroup className={styles.chatSettingsSeparator} onClick={onResponseTempChange} defaultValue={responseTemp}/>
                            <ApproachesButtonGroup className={styles.chatSettingsSeparator} onClick={onApproachChange} defaultValue={approach}/>

                            <Separator className={approach.toString() == Approaches.GPTDirect.toString()? styles.hide : styles.chatSettingsSeparator}>Filter Search Results by</Separator>
                            <FolderPicker allowFolderCreation={false} onSelectedKeyChange={onSelectedKeyChanged} preSelectedKeys={selectedFolders} hide={approach.toString() == Approaches.GPTDirect.toString()} />
                            <TagPickerInline allowNewTags={false} onSelectedTagsChange={onSelectedTagsChange} preSelectedTags={selectedTags} hide={approach.toString() == Approaches.GPTDirect.toString()}/>
=======
                    <SpinButton
                        className={styles.chatSettingsSeparator}
                        label="Retrieve this many documents from search:"
                        min={1}
                        max={50}
                        defaultValue={retrieveCount.toString()}
                        onChange={onRetrieveCountChange}
                    />
                    <Checkbox
                        className={styles.chatSettingsSeparator}
                        checked={useSuggestFollowupQuestions}
                        label="Suggest follow-up questions"
                        onChange={onUseSuggestFollowupQuestionsChange}
                    />
                    <TextField className={styles.chatSettingsSeparator} defaultValue={userPersona} label="User Persona" onChange={onUserPersonaChange} />
                    <TextField className={styles.chatSettingsSeparator} defaultValue={systemPersona} label="System Persona" onChange={onSystemPersonaChange} />
                    <ResponseLengthButtonGroup className={styles.chatSettingsSeparator} onClick={onResponseLengthChange} defaultValue={responseLength} />
                    <ResponseTempButtonGroup className={styles.chatSettingsSeparator} onClick={onResponseTempChange} defaultValue={responseTemp} />
                    <Separator className={styles.chatSettingsSeparator}>Filter Search Results by</Separator>
                    <FolderPicker allowFolderCreation={false} onSelectedKeyChange={onSelectedKeyChanged} preSelectedKeys={selectedFolders} />
                    <TagPickerInline allowNewTags={false} onSelectedTagsChange={onSelectedTagsChange} preSelectedTags={selectedTags} />
>>>>>>> cd9aa108
                </Panel>

                <Panel
                    headerText="Information"
                    isOpen={isInfoPanelOpen}
                    isBlocking={false}
                    onDismiss={() => setIsInfoPanelOpen(false)}
                    closeButtonAriaLabel="Close"
                    onRenderFooterContent={() => <DefaultButton onClick={() => setIsInfoPanelOpen(false)}>Close</DefaultButton>}
                    isFooterAtBottom={true}                >
                    <div className={styles.resultspanel}>
                        <InfoContent />
                    </div>
                </Panel>
            </div>
        </div>
    );
};

export default Chat;<|MERGE_RESOLUTION|>--- conflicted
+++ resolved
@@ -96,11 +96,7 @@
             const history: ChatTurn[] = answers.map(a => ({ user: a[0], bot: a[1].answer }));
             const request: ChatRequest = {
                 history: [...history, { user: question, bot: undefined }],
-<<<<<<< HEAD
-                approach: approach,
-=======
                 approach: compare ? Approaches.BingRRRCompare :Approaches.ReadRetrieveRead,
->>>>>>> cd9aa108
                 overrides: {
                     promptTemplate: promptTemplate.length === 0 ? undefined : promptTemplate,
                     excludeCategory: excludeCategory.length === 0 ? undefined : excludeCategory,
@@ -475,33 +471,6 @@
                     onRenderFooterContent={() => <DefaultButton onClick={() => setIsConfigPanelOpen(false)}>Close</DefaultButton>}
                     isFooterAtBottom={true}
                 >
-<<<<<<< HEAD
-                            <SpinButton
-                                className={styles.chatSettingsSeparator}
-                                label="Retrieve this many documents from search:"
-                                min={1}
-                                max={50}
-                                defaultValue={retrieveCount.toString()}
-                                onChange={onRetrieveCountChange}
-                                disabled={approach.toString() == Approaches.GPTDirect.toString()}
-                            />
-                            <Checkbox
-                                className={styles.chatSettingsSeparator}
-                                checked={useSuggestFollowupQuestions}
-                                label="Suggest follow-up questions"
-                                onChange={onUseSuggestFollowupQuestionsChange}
-                            />
-
-                            <TextField className={styles.chatSettingsSeparator} defaultValue={userPersona} label="User Persona" onChange={onUserPersonaChange} />
-                            <TextField className={styles.chatSettingsSeparator} defaultValue={systemPersona} label="System Persona" onChange={onSystemPersonaChange} />
-                            <ResponseLengthButtonGroup className={styles.chatSettingsSeparator} onClick={onResponseLengthChange} defaultValue={responseLength}/>
-                            <ResponseTempButtonGroup className={styles.chatSettingsSeparator} onClick={onResponseTempChange} defaultValue={responseTemp}/>
-                            <ApproachesButtonGroup className={styles.chatSettingsSeparator} onClick={onApproachChange} defaultValue={approach}/>
-
-                            <Separator className={approach.toString() == Approaches.GPTDirect.toString()? styles.hide : styles.chatSettingsSeparator}>Filter Search Results by</Separator>
-                            <FolderPicker allowFolderCreation={false} onSelectedKeyChange={onSelectedKeyChanged} preSelectedKeys={selectedFolders} hide={approach.toString() == Approaches.GPTDirect.toString()} />
-                            <TagPickerInline allowNewTags={false} onSelectedTagsChange={onSelectedTagsChange} preSelectedTags={selectedTags} hide={approach.toString() == Approaches.GPTDirect.toString()}/>
-=======
                     <SpinButton
                         className={styles.chatSettingsSeparator}
                         label="Retrieve this many documents from search:"
@@ -523,7 +492,6 @@
                     <Separator className={styles.chatSettingsSeparator}>Filter Search Results by</Separator>
                     <FolderPicker allowFolderCreation={false} onSelectedKeyChange={onSelectedKeyChanged} preSelectedKeys={selectedFolders} />
                     <TagPickerInline allowNewTags={false} onSelectedTagsChange={onSelectedTagsChange} preSelectedTags={selectedTags} />
->>>>>>> cd9aa108
                 </Panel>
 
                 <Panel
