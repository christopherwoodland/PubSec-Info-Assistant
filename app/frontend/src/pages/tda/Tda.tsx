--- conflicted
+++ resolved
@@ -392,7 +392,6 @@
 </details>
     </div>
     </div>
-<<<<<<< HEAD
     {loading && <div className="spinner">Loading...</div>}
     { output && (
       <div style={{width: '100%'}}>
@@ -406,8 +405,6 @@
     )}
 </div>
 
-=======
->>>>>>> 0c15d754
 </div>
   );
 };
