// Copyright (c) Microsoft Corporation.
// Licensed under the MIT license.

import React from "react";
import ReactDOM from "react-dom/client";
import { HashRouter, Routes, Route } from "react-router-dom";
import { initializeIcons } from "@fluentui/react";

import "./index.css";

import Layout from "./pages/layout/Layout";
import NoPage from "./pages/NoPage";
import Chat from "./pages/chat/Chat";
import Content from "./pages/content/Content";
<<<<<<< HEAD
import Tutor from "./pages/tutor/Tutor";
=======
import { ToggleContext } from './components/Title/Toggle';
>>>>>>> e451dfeb

initializeIcons();

export default function App() {
    const [toggle, setToggle] = React.useState('Work');
    return (
<<<<<<< HEAD
        <HashRouter>
            <Routes>
                <Route path="/" element={<Layout />}>
                    <Route index element={<Chat />} />
                    <Route path="content" element={<Content />} />
                    <Route path="*" element={<NoPage />} />
                    <Route path="tutor" element={<Tutor />} />
                </Route>
            </Routes>
        </HashRouter>
=======
        <ToggleContext.Provider value={{ toggle, setToggle }}>
            <HashRouter>
                <Routes>
                    <Route path="/" element={<Layout />}>
                        <Route index element={<Chat />} />
                        <Route path="content" element={<Content />} />
                        <Route path="*" element={<NoPage />} />
                    </Route>
                </Routes>
            </HashRouter>
        </ToggleContext.Provider>    
>>>>>>> e451dfeb
    );
}

ReactDOM.createRoot(document.getElementById("root") as HTMLElement).render(
    <React.StrictMode>
        <App />
    </React.StrictMode>
);<|MERGE_RESOLUTION|>--- conflicted
+++ resolved
@@ -12,29 +12,14 @@
 import NoPage from "./pages/NoPage";
 import Chat from "./pages/chat/Chat";
 import Content from "./pages/content/Content";
-<<<<<<< HEAD
+import { ToggleContext } from './components/Title/Toggle';
 import Tutor from "./pages/tutor/Tutor";
-=======
-import { ToggleContext } from './components/Title/Toggle';
->>>>>>> e451dfeb
 
 initializeIcons();
 
 export default function App() {
     const [toggle, setToggle] = React.useState('Work');
     return (
-<<<<<<< HEAD
-        <HashRouter>
-            <Routes>
-                <Route path="/" element={<Layout />}>
-                    <Route index element={<Chat />} />
-                    <Route path="content" element={<Content />} />
-                    <Route path="*" element={<NoPage />} />
-                    <Route path="tutor" element={<Tutor />} />
-                </Route>
-            </Routes>
-        </HashRouter>
-=======
         <ToggleContext.Provider value={{ toggle, setToggle }}>
             <HashRouter>
                 <Routes>
@@ -42,11 +27,11 @@
                         <Route index element={<Chat />} />
                         <Route path="content" element={<Content />} />
                         <Route path="*" element={<NoPage />} />
-                    </Route>
+                        <Route path="tutor" element={<Tutor />} />
+                </Route>
                 </Routes>
             </HashRouter>
         </ToggleContext.Provider>    
->>>>>>> e451dfeb
     );
 }
 
