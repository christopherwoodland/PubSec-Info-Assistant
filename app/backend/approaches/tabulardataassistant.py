--- conflicted
+++ resolved
@@ -112,20 +112,13 @@
 #Function to stream final output       
 def process_agent_response(question, df):
     question = save_chart(question)
-<<<<<<< HEAD
 
-    pdagent = create_pandas_dataframe_agent(model, dffinal, verbose=True,agent_type=AgentType.OPENAI_FUNCTIONS, allow_dangerous_code=True, agent_executor_kwargs={"handle_parsing_errors": True})
-=======
-    
-    chat = AzureChatOpenAI(
-    api_key= OPENAI_API_KEY,
-    azure_endpoint=OPENAI_API_BASE,
-    openai_api_version=OPENAI_API_VERSION ,
-    deployment_name=OPENAI_DEPLOYMENT_NAME)  
-    
-       
-    pdagent = create_pandas_dataframe_agent(chat, df, verbose=True,agent_type=AgentType.OPENAI_FUNCTIONS, allow_dangerous_code=True, agent_executor_kwargs={"handle_parsing_errors": True})
->>>>>>> 2b76a6db
+    pdagent = create_pandas_dataframe_agent(model,
+                                            df,
+                                            verbose=True,
+                                            agent_type=AgentType.OPENAI_FUNCTIONS,
+                                            allow_dangerous_code=True,
+                                            agent_executor_kwargs={"handle_parsing_errors": True})
     for chunk in pdagent.stream({"input": question}):
         if "output" in chunk:
             output = f'Final Output: ```{chunk["output"]}```'
