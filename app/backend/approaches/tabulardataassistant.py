--- conflicted
+++ resolved
@@ -4,12 +4,6 @@
 import base64
 import os
 import glob
-<<<<<<< HEAD
-from PIL import Image
-import io
-import warnings
-=======
->>>>>>> 2d7f22a3
 import re
 import warnings
 from PIL import Image
@@ -76,9 +70,6 @@
 
 def save_chart(query):
     temp_dir = tempfile.gettempdir()
-<<<<<<< HEAD
-    q_s = f' If any charts or graphs or plots were created save them in the {temp_dir} directory".'
-=======
     q_s = """ you are CSV Assistant, you are a dataframe ally. you analyze every row, addressing all queries with unwavering precision. 
     You DO NOT answer based on subset of dataframe or top 5 or based on head() output. You need to look at all rows and then answer questions. data is case insensitive.
     If any charts or graphs or plots were created save them in the {temp_dir} directory
@@ -89,7 +80,6 @@
      
     """
     
->>>>>>> 2d7f22a3
     query += ' . '+ q_s
     return query
 
@@ -106,29 +96,15 @@
  
 def save_df(dff):
     global dffinal
-<<<<<<< HEAD
-    dffinal = dff      
-
-
-
-      
-=======
     dffinal = dff
  
->>>>>>> 2d7f22a3
 # function to stream agent response 
 def process_agent_scratch_pad(question, df):
     chat = AzureChatOpenAI(
                 openai_api_version=OPENAI_API_VERSION,
                 deployment_name=OPENAI_DEPLOYMENT_NAME)
-<<<<<<< HEAD
-    if 'chart' or 'charts' or 'graph' or 'graphs' or 'plot' or 'plt' in question:
-        question = save_chart(question)
-    pdagent = create_pandas_dataframe_agent(chat, df, verbose=True,handle_parsing_errors=True,agent_type=AgentType.OPENAI_FUNCTIONS, save_charts=True)
-=======
     question = save_chart(question)
     pdagent = create_pandas_dataframe_agent(chat, df, verbose=True,handle_parsing_errors=True,agent_type=AgentType.OPENAI_FUNCTIONS)
->>>>>>> 2d7f22a3
     for chunk in pdagent.stream({"input": question}):
         if "actions" in chunk:
             for action in chunk["actions"]:
@@ -138,44 +114,22 @@
             for step in chunk["steps"]:
                 yield f'data: Tool Result: `{step.observation}` \n\n'
         elif "output" in chunk:
-<<<<<<< HEAD
-            output =   f'data: Final Output: `{chunk["output"]}`\n\n'
-            yield output
-            yield (f'data: Stream ended')
-=======
             output = chunk["output"].replace("\n", "<br>")
             yield f'data: Final Output: {output}\n\n'
             yield (f'event: end\ndata: Stream ended\n\n')
->>>>>>> 2d7f22a3
             return
         else:
             raise ValueError()
 
 #Function to stream final output       
 def process_agent_response(question):
-<<<<<<< HEAD
-    if 'chart' or 'charts' or 'graph' or 'graphs' or 'plot' or 'plt' in question:
-        question = save_chart(question)
-=======
     question = save_chart(question)
->>>>>>> 2d7f22a3
     chat = AzureChatOpenAI(
                 openai_api_version=OPENAI_API_VERSION,                        
                 deployment_name=OPENAI_DEPLOYMENT_NAME)
     
-    pdagent = create_pandas_dataframe_agent(chat, dffinal, verbose=True,handle_parsing_errors=True,agent_type=AgentType.OPENAI_FUNCTIONS, save_charts=True)
+    pdagent = create_pandas_dataframe_agent(chat, dffinal, verbose=True,handle_parsing_errors=True,agent_type=AgentType.OPENAI_FUNCTIONS)
     for chunk in pdagent.stream({"input": question}):
         if "output" in chunk:
-<<<<<<< HEAD
-            output = f'Final Output: {chunk["output"]}'
-            return output
-
-    
-   
-    
-    
-    
-=======
             output = f'Final Output: ```{chunk["output"]}```'
-            return output
->>>>>>> 2d7f22a3
+            return output