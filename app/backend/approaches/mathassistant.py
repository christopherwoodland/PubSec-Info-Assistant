# Copyright (c) Microsoft Corporation.
# Licensed under the MIT license.

#Turn warnings off
#from st_pages import Page, show_pages, add_page_title
import warnings
warnings.filterwarnings('ignore')
import os
# import openai
from dotenv import load_dotenv

#--------------------------------------------------------------------------
#variables needed for testing
OPENAI_API_TYPE = "azure"
OPENAI_API_VERSION = "2023-06-01-preview"
OPENAI_API_BASE = " "
OPENAI_API_KEY = " "
OPENAI_DEPLOYMENT_NAME = " "
MODEL_NAME = " "
AZURE_OPENAI_ENDPOINT = ' '
AZURE_OPENAI_SERVICE_KEY = ' '

os.environ["OPENAI_API_TYPE"] = OPENAI_API_TYPE
os.environ["OPENAI_API_VERSION"] = OPENAI_API_VERSION


load_dotenv()

if (os.getenv("AZURE_OPENAI_MATH_ASSISTANT_CHATGPT_DEPLOYMENT") is None):
    azure_openai_chatgpt_deployment = os.getenv("AZURE_OPENAI_CHATGPT_DEPLOYMENT") 
else:
    azure_openai_chatgpt_deployment = os.getenv("AZURE_OPENAI_MATH_ASSISTANT_CHATGPT_DEPLOYMENT")

deployment_name = azure_openai_chatgpt_deployment
OPENAI_DEPLOYMENT_NAME = deployment_name


OPENAI_DEPLOYMENT_NAME =  azure_openai_chatgpt_deployment
from langchain.chat_models import AzureChatOpenAI
from langchain.schema import HumanMessage
from langchain.agents import initialize_agent, load_tools, AgentType
from langchain.prompts import ChatPromptTemplate


model = AzureChatOpenAI(
    openai_api_version=OPENAI_API_VERSION ,
    deployment_name=OPENAI_DEPLOYMENT_NAME)      

#--------------------------------------------------------------------------------------------------------------------------------------------------
# Addition of custom tools

#1. Tool to calculate pythagorean theorem

from langchain.tools import BaseTool
from typing import Optional
from math import sqrt, cos, sin
from typing import Union
desc = (
    "use this tool when you need to calculate the length of a hypotenuse"
    "given one or two sides of a triangle and/or an angle (in degrees). "
    "To use the tool, you must provide at least two of the following parameters "
    "['adjacent_side', 'opposite_side', 'angle']."
)

class PythagorasTool(BaseTool):
    name = "Hypotenuse calculator"
    description = desc
    
    def _run(
        self,
        adjacent_side: Optional[Union[int, float]] = None,
        opposite_side: Optional[Union[int, float]] = None,
        angle: Optional[Union[int, float]] = None
    ):
        # check for the values we have been given
        if adjacent_side and opposite_side:
            return sqrt(float(adjacent_side)**2 + float(opposite_side)**2)
        elif adjacent_side and angle:
            return adjacent_side / cos(float(angle))
        elif opposite_side and angle:
            return opposite_side / sin(float(angle))
        else:
            return "Could not calculate the hypotenuse of the triangle. Need two or more of `adjacent_side`, `opposite_side`, or `angle`."
    
    def _arun(self, query: str):
        raise NotImplementedError("This tool does not support async")

tools = [PythagorasTool()]

#________________________________________

#2.tool to calculate the area of a circle
from math import pi

  

class CircumferenceTool(BaseTool):
    name = "Circumference calculator"
    description = "use this tool when you need to calculate a circumference using the radius of a circle"

    def _run(self, radius: Union[int, float]):
        return float(radius)*2.0*pi

    def _arun(self, radius: int):
        raise NotImplementedError("This tool does not support async")
    

tools = [CircumferenceTool()]

#add math module from Lanhgchain

tools = load_tools(["llm-math"],  llm=model)



# # Initialize the agent
zero_shot_agent_math = initialize_agent(
    agent=AgentType.ZERO_SHOT_REACT_DESCRIPTION,
        tools=tools,
    llm=model,
    verbose=True,
    max_iterations=10,
    max_execution_time=120,
    handle_parsing_errors=True,
    return_intermediate_steps=True)

# Prompt template for Zeroshot agent

async def stream_agent_responses(question):
    zero_shot_agent_math = initialize_agent(
        agent="zero-shot-react-description",
        tools=tools,
        llm=model,
        verbose=True,
        max_iterations=10,
        max_execution_time=120,
        handle_parsing_errors=True,
    )
    for chunk in zero_shot_agent_math.stream({"input": question}):
        if "actions" in chunk:
            for action in chunk["actions"]:
                yield f'data: Calling Tool: `{action.tool}` with input `{action.tool_input}`\n\n'
<<<<<<< HEAD
                yield f'data: {action.log} \n\n'
=======
                yield f'data: Processing...: {action.log} \n\n'
>>>>>>> 33249b2b
        elif "steps" in chunk:
            for step in chunk["steps"]:
                yield f'data: Tool Result: `{step.observation}` \n\n'
        elif "output" in chunk:
            output =   f'data: Final Output: `{chunk["output"]}`\n\n'
            yield output
            yield (f'event: end\ndata: Stream ended\n\n')
            return
        else:
            raise ValueError()



# function to stream agent response 
def process_agent_scratch_pad( question):
    messages = []
    for chunk in zero_shot_agent_math.stream({"input": question}):
        if "actions" in chunk:
            for action in chunk["actions"]:
                messages.append(f"Calling Tool: `{action.tool}` with input `{action.tool_input}`\n")
                messages.append(f'Processing: {action.log} \n')
        elif "steps" in chunk:
            for step in chunk["steps"]:
                messages.append(f"Tool Result: `{step.observation}`\n")                               
        elif "output" in chunk:
            messages.append(f'Final Output: {chunk["output"]}')
        else:
            raise ValueError()
    return messages
        
#Function to stream final output       
def process_agent_response( question):
    stream = zero_shot_agent_math.stream({"input": question})
    if stream:
        for chunk in stream:
            if "output" in chunk:
                output =    f'Final Output: {chunk["output"]}'
    return output
  

#Function to process clues
def generate_response(question):
    model = AzureChatOpenAI(
        openai_api_version=OPENAI_API_VERSION ,
        deployment_name=OPENAI_DEPLOYMENT_NAME)   
    prompt_template = ChatPromptTemplate.from_template(template=prompt)
    messages = prompt_template.format_messages(
    question=question
    )
    response = model(messages)
    return response.content

#prompt for clues

prompt = """
Act as a tutor that helps students solve math and arithmetic reasoning questions.
Students will ask you questions. Think step-by-step to reach the answer. Write down each reasoning step.
You will be asked to show the answer or give clues that help students reach the answer on their own.
Always list clues under Clues keyword

Here are a few example questions with expected answer and clues:

Question: John has 2 houses. Each house has 3 bedrooms and there are 2 windows in each bedroom.
Each house has 1 kitchen with 2 windows. Also, each house has 5 windows that are not in the bedrooms or kitchens.
How many windows are there in John's houses?
Answer: Each house has 3 bedrooms with 2 windows each, so that's 3 * 2 = 6 windows per house. \
Each house also has 1 kitchen with 2 windows, so that's 2 * 1 = 2 windows per house. \
Each house has 5 windows that are not in the bedrooms or kitchens, so that's 5 x 1 = 5 windows per house. \
In total, each house has 6 + 2 + 5 = 13 windows. \
Since John has 2 houses, he has a total of 2 * 13 = 26 windows. The answer is 26.
Clues: 1. Find the number of bedroom windows, kitchen windows, and other windows separately \
2. Add them together to find the total number of windows at each house \
3. Find the total number of windows for all the houses.

Question: There are 15 trees in the grove. Grove workers will plant trees in the grove today. After they are done, there will be 21 trees. How many trees did the grove workers plant today?
Answer: There are originally 15 trees. After the workers plant some trees, \
there are 21 trees. So the workers planted 21 - 15 = 6 trees. The answer is 6.",
Clues: 1. Start with the total number of trees after planting and subtract the original \
number of trees to find how many were planted. \
2. Use subtraction to find the difference between the two numbers.

Question: Leah had 32 chocolates and her sister had 42. If they ate 35, how many pieces do they have left in total? 
Answer: Originally, Leah had 32 chocolates. Her sister had 42. \
So in total they had 32 + 42 = 74. After eating 35, they \
had 74 - 35 = 39. The answer is 39.
Clues: 1. Start with the total number of chocolates they had. \
2. Subtract the number of chocolates they ate.

Question: Find the derivative of f(x) = x^2 with respect to x.
Answer: The derivative of f(x) = x^2 with respect to x is f'(x) = 2x.
Clues: 
1. Use the power rule for differentiation: d/dx(x^n) = nx^(n-1).
2. Apply the power rule to each term in the function.

Question: Find the integral of f(x) = 3x^2 with respect to x.
Answer: The integral of f(x) = 3x^2 with respect to x is F(x) = x^3 + C, where C is the constant of integration.
Clues: 
1. Use the power rule for integration: ∫x^n dx = (1/(n+1)) * x^(n+1) + C.
2. Apply the power rule to each term in the function.
3. Add the constant of integration, C, to the result.

Question: Find the limit of f(x) = (x^2 - 1) / (x - 1) as x approaches 1.
Answer: The limit of f(x) = (x^2 - 1) / (x - 1) as x approaches 1 is 2.
Clues: 
1. Try direct substitution first.
2. If direct substitution results in an indeterminate form (0/0 or ∞/∞), try factoring or rationalizing the expression.
3. If factoring or rationalizing doesn't work, try simplifying the expression using algebraic manipulation.

Question: {question}

"""


        
   
        
        

        



            
   <|MERGE_RESOLUTION|>--- conflicted
+++ resolved
@@ -140,11 +140,7 @@
         if "actions" in chunk:
             for action in chunk["actions"]:
                 yield f'data: Calling Tool: `{action.tool}` with input `{action.tool_input}`\n\n'
-<<<<<<< HEAD
-                yield f'data: {action.log} \n\n'
-=======
                 yield f'data: Processing...: {action.log} \n\n'
->>>>>>> 33249b2b
         elif "steps" in chunk:
             for step in chunk["steps"]:
                 yield f'data: Tool Result: `{step.observation}` \n\n'
