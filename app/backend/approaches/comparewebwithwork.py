--- conflicted
+++ resolved
@@ -60,15 +60,9 @@
         target_embedding_model: str,
         enrichment_appservice_url: str,
         target_translation_language: str,
-<<<<<<< HEAD
         azure_ai_endpoint:str,
         azure_ai_key:str,
         azure_ai_location: str,
-        azure_ai_translation_domain: str,
-=======
-        enrichment_endpoint:str,
-        enrichment_key:str,
->>>>>>> f2951359
         use_semantic_reranker: bool
     ):
         self.search_client = search_client
@@ -130,15 +124,9 @@
                                     self.escaped_target_model,
                                     self.enrichment_appservice_url,
                                     self.target_translation_language,
-<<<<<<< HEAD
                                     self.azure_ai_endpoint,
                                     self.azure_ai_location,
                                     self.azure_ai_key,
-                                    self.azure_ai_translation_domain,
-=======
-                                    self.enrichment_endpoint,
-                                    self.enrichment_key,
->>>>>>> f2951359
                                     self.use_semantic_reranker
                                 )
         rrr_response = chat_rrr_approach.run(history, overrides, {}, thought_chain)
