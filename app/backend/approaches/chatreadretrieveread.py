# Copyright (c) Microsoft Corporation.
# Licensed under the MIT license.

import json
import re
import logging
import urllib.parse
from datetime import datetime, timedelta
from typing import Any, AsyncGenerator, Coroutine, Sequence

import openai
from openai import AzureOpenAI
from openai import  AsyncAzureOpenAI
from approaches.approach import Approach
from azure.search.documents import SearchClient  
from azure.search.documents.models import RawVectorQuery
from azure.search.documents.models import QueryType
from azure.storage.blob import (
    AccountSasPermissions,
    BlobServiceClient,
    ResourceTypes,
    generate_account_sas,
)
from text import nonewlines
from core.modelhelper import get_token_limit
import requests

class ChatReadRetrieveReadApproach(Approach):
    """Approach that uses a simple retrieve-then-read implementation, using the Azure AI Search and
    Azure OpenAI APIs directly. It first retrieves top documents from search,
    then constructs a prompt with them, and then uses Azure OpenAI to generate
    an completion (answer) with that prompt."""
     


    SYSTEM_MESSAGE_CHAT_CONVERSATION = """You are an Azure OpenAI Completion system. Your persona is {systemPersona} who helps answer questions about an agency's data. {response_length_prompt}
    User persona is {userPersona} Answer ONLY with the facts listed in the list of sources below in {query_term_language} with citations.If there isn't enough information below, say you don't know and do not give citations. For tabular information return it as an html table. Do not return markdown format.
    Your goal is to provide answers based on the facts listed below in the provided source documents. Avoid making assumptions,generating speculative or generalized information or adding personal opinions.
   
    Each source has content followed by a pipe character and the URL. Instead of writing the full URL, cite it using placeholders like [File1], [File2], etc., based on their order in the list. Do not combine sources; list each source URL separately, e.g., [File1] [File2].
    Never cite the source content using the examples provided in this paragraph that start with info.
    Sources:
    - Content about topic A | info.pdf
    - Content about topic B | example.txt

    Reference these as [File1] and [File2] respectively in your answers.

    Here is how you should answer every question:
    
    -Look for information in the source documents to answer the question in {query_term_language}.
    -If the source document has an answer, please respond with citation.You must include a citation to each document referenced only once when you find answer in source documents.      
    -If you cannot find answer in below sources, respond with I am not sure.Do not provide personal opinions or assumptions and do not include citations.
    -Identify the language of the user's question and translate the final response to that language.if the final answer is " I am not sure" then also translate it to the language of the user's question and then display translated response only. nothing else.

    {follow_up_questions_prompt}
    {injected_prompt}
    """

    FOLLOW_UP_QUESTIONS_PROMPT_CONTENT = """ALWAYS generate three very brief unordered follow-up questions surrounded by triple chevrons (<<<Are there exclusions for prescriptions?>>>) that the user would likely ask next about their agencies data. 
    Surround each follow-up question with triple chevrons (<<<Are there exclusions for prescriptions?>>>). Try not to repeat questions that have already been asked.
    Only generate follow-up questions and do not generate any text before or after the follow-up questions, such as 'Next Questions'
    """

    QUERY_PROMPT_TEMPLATE = """Below is a history of the conversation so far, and a new question asked by the user that needs to be answered by searching in source documents.
    Generate a search query based on the conversation and the new question. Treat each search term as an individual keyword. Do not combine terms in quotes or brackets.
    Do not include cited source filenames and document names e.g info.txt or doc.pdf in the search query terms.
    Do not include any text inside [] or <<<>>> in the search query terms.
    Do not include any special characters like '+'.
    If you cannot generate a search query, return just the number 0.
    """

    QUERY_PROMPT_FEW_SHOTS = [
        {'role' : Approach.USER, 'content' : 'What are the future plans for public transportation development?' },
        {'role' : Approach.ASSISTANT, 'content' : 'Future plans for public transportation' },
        {'role' : Approach.USER, 'content' : 'how much renewable energy was generated last year?' },
        {'role' : Approach.ASSISTANT, 'content' : 'Renewable energy generation last year' }
    ]

    RESPONSE_PROMPT_FEW_SHOTS = [
        {"role": Approach.USER ,'content': 'I am looking for information in source documents'},
        {'role': Approach.ASSISTANT, 'content': 'user is looking for information in source documents. Do not provide answers that are not in the source documents'},
        {'role': Approach.USER, 'content': 'What steps are being taken to promote energy conservation?'},
        {'role': Approach.ASSISTANT, 'content': 'Several steps are being taken to promote energy conservation including reducing energy consumption, increasing energy efficiency, and increasing the use of renewable energy sources.Citations[File0]'}
    ]
    
    
    def __init__(
        self,
        search_client: SearchClient,
        oai_endpoint: str,
        oai_service_key: str,
        chatgpt_deployment: str,
        source_file_field: str,
        content_field: str,
        page_number_field: str,
        chunk_file_field: str,
        content_storage_container: str,
        blob_client: BlobServiceClient,
        query_term_language: str,
        model_name: str,
        model_version: str,
        target_embedding_model: str,
        enrichment_appservice_uri: str,
        target_translation_language: str,
        enrichment_endpoint:str,
        enrichment_key:str,
        azure_ai_translation_domain: str,
        use_semantic_reranker: bool
        
    ):
        self.search_client = search_client
        self.chatgpt_deployment = chatgpt_deployment
        self.source_file_field = source_file_field
        self.content_field = content_field
        self.page_number_field = page_number_field
        self.chunk_file_field = chunk_file_field
        self.content_storage_container = content_storage_container
        self.blob_client = blob_client
        self.query_term_language = query_term_language
        self.chatgpt_token_limit = get_token_limit(model_name)
        #escape target embeddiong model name
        self.escaped_target_model = re.sub(r'[^a-zA-Z0-9_\-.]', '_', target_embedding_model)
        self.target_translation_language=target_translation_language
        self.enrichment_endpoint=enrichment_endpoint
        self.enrichment_key=enrichment_key
        self.oai_endpoint=oai_endpoint
        self.embedding_service_url = enrichment_appservice_uri
        self.azure_ai_translation_domain=azure_ai_translation_domain
        self.use_semantic_reranker=use_semantic_reranker
        
        openai.api_base = oai_endpoint
        openai.api_type = 'azure'
        openai.api_key = oai_service_key
        openai.api_version = "2024-02-01"
        
        self.client = AsyncAzureOpenAI(
        azure_endpoint = openai.api_base, 
        api_key=openai.api_key,  
        api_version=openai.api_version)
               

        self.model_name = model_name
        self.model_version = model_version
        
       
      
        
    # def run(self, history: list[dict], overrides: dict) -> any:
    async def run(self, history: Sequence[dict[str, str]], overrides: dict[str, Any], citation_lookup: dict[str, Any], thought_chain: dict[str, Any]) -> Any:

        log = logging.getLogger("uvicorn")
        log.setLevel('DEBUG')
        log.propagate = True

        use_semantic_captions = True if overrides.get("semantic_captions") else False
        top = overrides.get("top") or 3
        user_persona = overrides.get("user_persona", "")
        system_persona = overrides.get("system_persona", "")
        response_length = int(overrides.get("response_length") or 1024)
        folder_filter = overrides.get("selected_folders", "")
        tags_filter = overrides.get("selected_tags", "")

        user_q = 'Generate search query for: ' + history[-1]["user"]
        thought_chain["work_query"] = user_q

        # Detect the language of the user's question
        detectedlanguage = self.detect_language(user_q)

        if detectedlanguage != self.target_translation_language:
            user_question = self.translate_response(user_q, self.target_translation_language)
        else:
            user_question = user_q

        query_prompt=self.QUERY_PROMPT_TEMPLATE.format(query_term_language=self.query_term_language)

        # STEP 1: Generate an optimized keyword search query based on the chat history and the last question
        messages = self.get_messages_from_history(
            query_prompt,
            self.model_name,
            history,
            user_question,
            self.QUERY_PROMPT_FEW_SHOTS,
            self.chatgpt_token_limit - len(user_question)
            )

        
<<<<<<< HEAD
        chat_completion = await openai.ChatCompletion.acreate(
            deployment_id=self.chatgpt_deployment,
            model=self.model_name,
=======
        chat_completion= await self.client.chat.completions.create(
            model=self.chatgpt_deployment,
>>>>>>> 8952458d
            messages=messages,
            temperature=0.0,
            # max_tokens=32, # setting it too low may cause malformed JSON
            max_tokens=100,
            n=1)

        generated_query = chat_completion.choices[0].message.content
        
        #if we fail to generate a query, return the last user question
        if generated_query.strip() == "0":
            generated_query = history[-1]["user"]

        thought_chain["work_search_term"] = generated_query
        
        # Generate embedding using REST API
        url = f'{self.embedding_service_url}/models/{self.escaped_target_model}/embed'
        data = [f'"{generated_query}"']
        
        headers = {
                'Accept': 'application/json',  
                'Content-Type': 'application/json',
            }

        embedded_query_vector = None
        try:
            response = requests.post(url, json=data,headers=headers,timeout=60)
            if response.status_code == 200:
                response_data = response.json()
                embedded_query_vector =response_data.get('data')          
            else:
                # Generate an error message if the embedding generation fails
                log.error(f"Error generating embedding:: {response.status_code}")
                yield json.dumps({"error": "Error generating embedding"}) + "\n"
                return # Go no further
        except Exception as e:
            # Timeout or other error has occurred
            log.error(f"Error generating embedding: {str(e)}")
            yield json.dumps({"error": f"Error generating embedding: {str(e)}"}) + "\n"
            return # Go no further
        
        #vector set up for pure vector search & Hybrid search & Hybrid semantic
        vector = RawVectorQuery(vector=embedded_query_vector, k=top, fields="contentVector")

        #Create a filter for the search query
        if (folder_filter != "") & (folder_filter != "All"):
            search_filter = f"search.in(folder, '{folder_filter}', ',')"
        else:
            search_filter = None
        if tags_filter != "" :
            if search_filter is not None:
                search_filter = search_filter + f" and tags/any(t: search.in(t, '{tags_filter}', ','))"
            else:
                search_filter = f"tags/any(t: search.in(t, '{tags_filter}', ','))"

        # Hybrid Search
        # r = self.search_client.search(generated_query, vector_queries =[vector], top=top)

        # Pure Vector Search
        # r=self.search_client.search(search_text=None,vector_queries =[vector], top=top)
        
        # vector search with filter
        # r=self.search_client.search(search_text=None, vectors=[vector], filter="processed_datetime le 2023-09-18T04:06:29.675Z" , top=top)
        # r=self.search_client.search(search_text=None, vectors=[vector], filter="search.ismatch('upload/ospolicydocs/China, climate change and the energy transition.pdf', 'file_name')", top=top)

        #  hybrid semantic search using semantic reranker
        if (self.use_semantic_reranker and overrides.get("semantic_ranker")):
            r = self.search_client.search(
                generated_query,
                query_type=QueryType.SEMANTIC,
                semantic_configuration_name="default",
                top=top,
                query_caption="extractive|highlight-false"
                if use_semantic_captions else None,
                vector_queries =[vector],
                filter=search_filter
            )
        else:
            r = self.search_client.search(
                generated_query, top=top,vector_queries=[vector], filter=search_filter
            )

        citation_lookup = {}  # dict of "FileX" moniker to the actual file name
        results = []  # list of results to be used in the prompt
        data_points = []  # list of data points to be used in the response

        #  #print search results with score
        # for idx, doc in enumerate(r):  # for each document in the search results
        #     print(f"File{idx}: ", doc['@search.score'])

        # cutoff_score=0.01
        # # Only include results where search.score is greater than cutoff_score
        # filtered_results = [doc for doc in r if doc['@search.score'] > cutoff_score]
        # # print("Filtered Results: ", len(filtered_results))

        for idx, doc in enumerate(r):  # for each document in the search results
            # include the "FileX" moniker in the prompt, and the actual file name in the response
            results.append(
                f"File{idx} " + "| " + nonewlines(doc[self.content_field])
            )
            data_points.append(
               "/".join(urllib.parse.unquote(doc[self.source_file_field]).split("/")[4:]
                ) + "| " + nonewlines(doc[self.content_field])
                )
            # uncomment to debug size of each search result content_field
            # print(f"File{idx}: ", self.num_tokens_from_string(f"File{idx} " + /
            #  "| " + nonewlines(doc[self.content_field]), "cl100k_base"))

            # add the "FileX" moniker and full file name to the citation lookup
            citation_lookup[f"File{idx}"] = {
                "citation": urllib.parse.unquote("https://" + doc[self.source_file_field].split("/")[2] + f"/{self.content_storage_container}/" + doc[self.chunk_file_field]),
                "source_path": self.get_source_file_with_sas(doc[self.source_file_field]),
                "page_number": str(doc[self.page_number_field][0]) or "0",
             }
            
        # create a single string of all the results to be used in the prompt
        results_text = "".join(results)
        if results_text == "":
            content = "\n NONE"
        else:
            content = "\n " + results_text

        # STEP 3: Generate the prompt to be sent to the GPT model
        follow_up_questions_prompt = (
            self.FOLLOW_UP_QUESTIONS_PROMPT_CONTENT
            if overrides.get("suggest_followup_questions")
            else ""
        )

        # Allow client to replace the entire prompt, or to inject into the existing prompt using >>>
        prompt_override = overrides.get("prompt_template")

        if prompt_override is None:
            system_message = self.SYSTEM_MESSAGE_CHAT_CONVERSATION.format(
                query_term_language=self.query_term_language,
                injected_prompt="",
                follow_up_questions_prompt=follow_up_questions_prompt,
                response_length_prompt=self.get_response_length_prompt_text(
                    response_length
                ),
                userPersona=user_persona,
                systemPersona=system_persona,
            )
        elif prompt_override.startswith(">>>"):
            system_message = self.SYSTEM_MESSAGE_CHAT_CONVERSATION.format(
                query_term_language=self.query_term_language,
                injected_prompt=prompt_override[3:] + "\n ",
                follow_up_questions_prompt=follow_up_questions_prompt,
                response_length_prompt=self.get_response_length_prompt_text(
                    response_length
                ),
                userPersona=user_persona,
                systemPersona=system_persona,
            )
        else:
            system_message = self.SYSTEM_MESSAGE_CHAT_CONVERSATION.format(
                query_term_language=self.query_term_language,
                follow_up_questions_prompt=follow_up_questions_prompt,
                response_length_prompt=self.get_response_length_prompt_text(
                    response_length
                ),
                userPersona=user_persona,
                systemPersona=system_persona,
            )
            
        try:
            # STEP 3: Generate a contextual and content-specific answer using the search results and chat history.
            #Added conditional block to use different system messages for different models.
            if self.model_name.startswith("gpt-35-turbo"):
                messages = self.get_messages_from_history(
                    system_message,
                    self.model_name,
                    history,
                    history[-1]["user"] + "Sources:\n" + content + "\n\n", # 3.5 has recency Bias that is why this is here
                    self.RESPONSE_PROMPT_FEW_SHOTS,
                    max_tokens=self.chatgpt_token_limit - 500
                )

                #Uncomment to debug token usage.
                #print(messages)
                #message_string = ""
                #for message in messages:
                #    # enumerate the messages and add the role and content elements of the dictoinary to the message_string
                #    message_string += f"{message['role']}: {message['content']}\n"
                #print("Content Tokens: ", self.num_tokens_from_string("Sources:\n" + content + "\n\n", "cl100k_base"))
                #print("System Message Tokens: ", self.num_tokens_from_string(system_message, "cl100k_base"))
                #print("Few Shot Tokens: ", self.num_tokens_from_string(self.response_prompt_few_shots[0]['content'], "cl100k_base"))
                #print("Message Tokens: ", self.num_tokens_from_string(message_string, "cl100k_base"))
                chat_completion = await openai.ChatCompletion.acreate(
                deployment_id=self.chatgpt_deployment,
                model=self.model_name,
                messages=messages,
                temperature=float(overrides.get("response_temp")) or 0.6,
                n=1,
                stream=True
            )

<<<<<<< HEAD
            elif self.model_name.startswith("gpt-4"):
                messages = self.get_messages_from_history(
                    system_message,
                    # "Sources:\n" + content + "\n\n" + system_message,
                    self.model_name,
                    history,
                    # history[-1]["user"],
                    history[-1]["user"] + "Sources:\n" + content + "\n\n", # GPT 4 starts to degrade with long system messages. so moving sources here 
                    self.RESPONSE_PROMPT_FEW_SHOTS,
                    max_tokens=self.chatgpt_token_limit
                )
=======
            #Uncomment to debug token usage.
            #print(messages)
            #message_string = ""
            #for message in messages:
            #    # enumerate the messages and add the role and content elements of the dictoinary to the message_string
            #    message_string += f"{message['role']}: {message['content']}\n"
            #print("Content Tokens: ", self.num_tokens_from_string("Sources:\n" + content + "\n\n", "cl100k_base"))
            #print("System Message Tokens: ", self.num_tokens_from_string(system_message, "cl100k_base"))
            #print("Few Shot Tokens: ", self.num_tokens_from_string(self.response_prompt_few_shots[0]['content'], "cl100k_base"))
            #print("Message Tokens: ", self.num_tokens_from_string(message_string, "cl100k_base"))
            
            chat_completion= await self.client.chat.completions.create(
            model=self.chatgpt_deployment,
            messages=messages,
            temperature=float(overrides.get("response_temp")) or 0.6,
            n=1
        )
>>>>>>> 8952458d

                #Uncomment to debug token usage.
                #print(messages)
                #message_string = ""
                #for message in messages:
                #    # enumerate the messages and add the role and content elements of the dictoinary to the message_string
                #    message_string += f"{message['role']}: {message['content']}\n"
                #print("Content Tokens: ", self.num_tokens_from_string("Sources:\n" + content + "\n\n", "cl100k_base"))
                #print("System Message Tokens: ", self.num_tokens_from_string(system_message, "cl100k_base"))
                #print("Few Shot Tokens: ", self.num_tokens_from_string(self.response_prompt_few_shots[0]['content'], "cl100k_base"))
                #print("Message Tokens: ", self.num_tokens_from_string(message_string, "cl100k_base"))

                chat_completion = await openai.ChatCompletion.acreate(
                deployment_id=self.chatgpt_deployment,
                model=self.model_name,
                messages=messages,
                temperature=float(overrides.get("response_temp")) or 0.6,
                max_tokens=1024,
                n=1,
                stream=True
            )
<<<<<<< HEAD
            # STEP 4: Format the response
            msg_to_display = '\n\n'.join([str(message) for message in messages])
=======

            #Uncomment to debug token usage.
            #print(messages)
            #message_string = ""
            #for message in messages:
            #    # enumerate the messages and add the role and content elements of the dictoinary to the message_string
            #    message_string += f"{message['role']}: {message['content']}\n"
            #print("Content Tokens: ", self.num_tokens_from_string("Sources:\n" + content + "\n\n", "cl100k_base"))
            #print("System Message Tokens: ", self.num_tokens_from_string(system_message, "cl100k_base"))
            #print("Few Shot Tokens: ", self.num_tokens_from_string(self.response_prompt_few_shots[0]['content'], "cl100k_base"))
            #print("Message Tokens: ", self.num_tokens_from_string(message_string, "cl100k_base"))

            
            chat_completion= await self.client.chat.completions.create(
            model=self.chatgpt_deployment,
            messages=messages,
            temperature=float(overrides.get("response_temp")) or 0.6,
            max_tokens=1024,
            n=1
        )
        # STEP 4: Format the response
        msg_to_display = '\n\n'.join([str(message) for message in messages])
        generated_response=chat_completion.choices[0].message.content

        # # Detect the language of the response
        response_language = self.detect_language(generated_response)
        #if response is not in user's language, translate it to user's language
        if response_language != detectedlanguage:
            translated_response = self.translate_response(generated_response, detectedlanguage)
        else:
            translated_response = generated_response
        thought_chain["work_response"] = urllib.parse.unquote(translated_response)
>>>>>>> 8952458d
        
        
            # Return the data we know
            yield json.dumps({"data_points": {},
                              "thoughts": f"Searched for:<br>{generated_query}<br><br>Conversations:<br>" + msg_to_display.replace('\n', '<br>'),
                              "thought_chain": thought_chain,
                              "work_citation_lookup": citation_lookup,
                              "web_citation_lookup": {}}) + "\n"
        
            # STEP 4: Format the response
            async for chunk in chat_completion:
                # Check if there is at least one element and the first element has the key 'delta'
                if chunk.choices and isinstance(chunk.choices[0], dict) and 'content' in chunk.choices[0].delta:
                    yield json.dumps({"content": chunk.choices[0].delta.content}) + "\n"
        except Exception as e:
            log.error(f"Error generating chat completion: {str(e)}")
            yield json.dumps({"error": f"Error generating chat completion: {str(e)}"}) + "\n"
            return


    
    def detect_language(self, text: str) -> str:
        """ Function to detect the language of the text"""
        try:
            endpoint_region = self.enrichment_endpoint.split("https://")[1].split(".api")[0]
            api_detect_endpoint = f"https://{self.azure_ai_translation_domain}/detect?api-version=3.0"
            headers = {
                'Ocp-Apim-Subscription-Key': self.enrichment_key,
                'Content-type': 'application/json',
                'Ocp-Apim-Subscription-Region': endpoint_region
            }
            data = [{"text": text}]
            response = requests.post(api_detect_endpoint, headers=headers, json=data)

            if response.status_code == 200:
                detected_language = response.json()[0]['language']
                return detected_language
            else:
                raise Exception(f"Error detecting language: {response.status_code}")
        except Exception as e:
            raise Exception(f"An error occurred during language detection: {str(e)}") from e
     
    def translate_response(self, response: str, target_language: str) -> str:
        """ Function to translate the response to target language"""
        endpoint_region = self.enrichment_endpoint.split("https://")[1].split(".api")[0]      
        api_translate_endpoint = f"https://{self.azure_ai_translation_domain}/translate?api-version=3.0"
        headers = {
            'Ocp-Apim-Subscription-Key': self.enrichment_key,
            'Content-type': 'application/json',
            'Ocp-Apim-Subscription-Region': endpoint_region
        }
        params={'to': target_language }
        data = [{
            "text": response
        }]          
        response = requests.post(api_translate_endpoint, headers=headers, json=data, params=params)
        
        if response.status_code == 200:
            translated_response = response.json()[0]['translations'][0]['text']
            return translated_response
        else:
            raise Exception(f"Error translating response: {response.status_code}")

    def get_source_file_with_sas(self, source_file: str) -> str:
        """ Function to return the source file with a SAS token"""
        try:
            sas_token = generate_account_sas(
                self.blob_client.account_name,
                self.blob_client.credential.account_key,
                resource_types=ResourceTypes(object=True, service=True, container=True),
                permission=AccountSasPermissions(
                    read=True,
                    write=True,
                    list=True,
                    delete=False,
                    add=True,
                    create=True,
                    update=True,
                    process=False,
                ),
                expiry=datetime.utcnow() + timedelta(hours=1),
            )
            return source_file + "?" + sas_token
        except Exception as error:
            logging.error(f"Unable to parse source file name: {str(error)}")
            return ""<|MERGE_RESOLUTION|>--- conflicted
+++ resolved
@@ -183,19 +183,12 @@
             self.chatgpt_token_limit - len(user_question)
             )
 
-        
-<<<<<<< HEAD
-        chat_completion = await openai.ChatCompletion.acreate(
-            deployment_id=self.chatgpt_deployment,
-            model=self.model_name,
-=======
         chat_completion= await self.client.chat.completions.create(
-            model=self.chatgpt_deployment,
->>>>>>> 8952458d
-            messages=messages,
-            temperature=0.0,
-            # max_tokens=32, # setting it too low may cause malformed JSON
-            max_tokens=100,
+                model=self.chatgpt_deployment,
+                messages=messages,
+                temperature=0.0,
+                # max_tokens=32, # setting it too low may cause malformed JSON
+                max_tokens=100,
             n=1)
 
         generated_query = chat_completion.choices[0].message.content
@@ -369,26 +362,24 @@
                     max_tokens=self.chatgpt_token_limit - 500
                 )
 
-                #Uncomment to debug token usage.
-                #print(messages)
-                #message_string = ""
-                #for message in messages:
-                #    # enumerate the messages and add the role and content elements of the dictoinary to the message_string
-                #    message_string += f"{message['role']}: {message['content']}\n"
-                #print("Content Tokens: ", self.num_tokens_from_string("Sources:\n" + content + "\n\n", "cl100k_base"))
-                #print("System Message Tokens: ", self.num_tokens_from_string(system_message, "cl100k_base"))
-                #print("Few Shot Tokens: ", self.num_tokens_from_string(self.response_prompt_few_shots[0]['content'], "cl100k_base"))
-                #print("Message Tokens: ", self.num_tokens_from_string(message_string, "cl100k_base"))
-                chat_completion = await openai.ChatCompletion.acreate(
-                deployment_id=self.chatgpt_deployment,
-                model=self.model_name,
-                messages=messages,
-                temperature=float(overrides.get("response_temp")) or 0.6,
-                n=1,
-                stream=True
-            )
-
-<<<<<<< HEAD
+            #Uncomment to debug token usage.
+            #print(messages)
+            #message_string = ""
+            #for message in messages:
+            #    # enumerate the messages and add the role and content elements of the dictoinary to the message_string
+            #    message_string += f"{message['role']}: {message['content']}\n"
+            #print("Content Tokens: ", self.num_tokens_from_string("Sources:\n" + content + "\n\n", "cl100k_base"))
+            #print("System Message Tokens: ", self.num_tokens_from_string(system_message, "cl100k_base"))
+            #print("Few Shot Tokens: ", self.num_tokens_from_string(self.response_prompt_few_shots[0]['content'], "cl100k_base"))
+            #print("Message Tokens: ", self.num_tokens_from_string(message_string, "cl100k_base"))
+                chat_completion= await self.client.chat.completions.create(
+                    model=self.chatgpt_deployment,
+                    messages=messages,
+                    temperature=float(overrides.get("response_temp")) or 0.6,
+                    n=1,
+                    stream=True
+                )
+
             elif self.model_name.startswith("gpt-4"):
                 messages = self.get_messages_from_history(
                     system_message,
@@ -400,25 +391,6 @@
                     self.RESPONSE_PROMPT_FEW_SHOTS,
                     max_tokens=self.chatgpt_token_limit
                 )
-=======
-            #Uncomment to debug token usage.
-            #print(messages)
-            #message_string = ""
-            #for message in messages:
-            #    # enumerate the messages and add the role and content elements of the dictoinary to the message_string
-            #    message_string += f"{message['role']}: {message['content']}\n"
-            #print("Content Tokens: ", self.num_tokens_from_string("Sources:\n" + content + "\n\n", "cl100k_base"))
-            #print("System Message Tokens: ", self.num_tokens_from_string(system_message, "cl100k_base"))
-            #print("Few Shot Tokens: ", self.num_tokens_from_string(self.response_prompt_few_shots[0]['content'], "cl100k_base"))
-            #print("Message Tokens: ", self.num_tokens_from_string(message_string, "cl100k_base"))
-            
-            chat_completion= await self.client.chat.completions.create(
-            model=self.chatgpt_deployment,
-            messages=messages,
-            temperature=float(overrides.get("response_temp")) or 0.6,
-            n=1
-        )
->>>>>>> 8952458d
 
                 #Uncomment to debug token usage.
                 #print(messages)
@@ -431,52 +403,15 @@
                 #print("Few Shot Tokens: ", self.num_tokens_from_string(self.response_prompt_few_shots[0]['content'], "cl100k_base"))
                 #print("Message Tokens: ", self.num_tokens_from_string(message_string, "cl100k_base"))
 
-                chat_completion = await openai.ChatCompletion.acreate(
-                deployment_id=self.chatgpt_deployment,
-                model=self.model_name,
+            chat_completion= await self.client.chat.completions.create(
+                model=self.chatgpt_deployment,
                 messages=messages,
                 temperature=float(overrides.get("response_temp")) or 0.6,
-                max_tokens=1024,
                 n=1,
                 stream=True
-            )
-<<<<<<< HEAD
-            # STEP 4: Format the response
+            
+            )
             msg_to_display = '\n\n'.join([str(message) for message in messages])
-=======
-
-            #Uncomment to debug token usage.
-            #print(messages)
-            #message_string = ""
-            #for message in messages:
-            #    # enumerate the messages and add the role and content elements of the dictoinary to the message_string
-            #    message_string += f"{message['role']}: {message['content']}\n"
-            #print("Content Tokens: ", self.num_tokens_from_string("Sources:\n" + content + "\n\n", "cl100k_base"))
-            #print("System Message Tokens: ", self.num_tokens_from_string(system_message, "cl100k_base"))
-            #print("Few Shot Tokens: ", self.num_tokens_from_string(self.response_prompt_few_shots[0]['content'], "cl100k_base"))
-            #print("Message Tokens: ", self.num_tokens_from_string(message_string, "cl100k_base"))
-
-            
-            chat_completion= await self.client.chat.completions.create(
-            model=self.chatgpt_deployment,
-            messages=messages,
-            temperature=float(overrides.get("response_temp")) or 0.6,
-            max_tokens=1024,
-            n=1
-        )
-        # STEP 4: Format the response
-        msg_to_display = '\n\n'.join([str(message) for message in messages])
-        generated_response=chat_completion.choices[0].message.content
-
-        # # Detect the language of the response
-        response_language = self.detect_language(generated_response)
-        #if response is not in user's language, translate it to user's language
-        if response_language != detectedlanguage:
-            translated_response = self.translate_response(generated_response, detectedlanguage)
-        else:
-            translated_response = generated_response
-        thought_chain["work_response"] = urllib.parse.unquote(translated_response)
->>>>>>> 8952458d
         
         
             # Return the data we know
@@ -489,7 +424,7 @@
             # STEP 4: Format the response
             async for chunk in chat_completion:
                 # Check if there is at least one element and the first element has the key 'delta'
-                if chunk.choices and isinstance(chunk.choices[0], dict) and 'content' in chunk.choices[0].delta:
+                if len(chunk.choices) > 0:
                     yield json.dumps({"content": chunk.choices[0].delta.content}) + "\n"
         except Exception as e:
             log.error(f"Error generating chat completion: {str(e)}")
@@ -497,7 +432,6 @@
             return
 
 
-    
     def detect_language(self, text: str) -> str:
         """ Function to detect the language of the text"""
         try:
