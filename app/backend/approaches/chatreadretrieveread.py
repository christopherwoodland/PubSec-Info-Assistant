import openai
from azure.search.documents import SearchClient
from azure.search.documents.models import QueryType
from approaches.approach import Approach
from text import nonewlines
from datetime import datetime, timedelta
import urllib.parse
import json
import logging
from azure.storage.blob import BlobServiceClient, generate_account_sas, ResourceTypes, AccountSasPermissions

# Simple retrieve-then-read implementation, using the Cognitive Search and OpenAI APIs directly. It first retrieves
# top documents from search, then constructs a prompt with them, and then uses OpenAI to generate an completion 
# (answer) with that prompt.
class ChatReadRetrieveReadApproach(Approach):
    prompt_prefix = """<|im_start|>
    You are an Azure OpenAI Completion system. Your persona is {systemPersona} who helps answer questions about an agencies data. {response_length_prompt}
    Answer ONLY with the facts listed in the list of sources below. If there isn't enough information below, say you don't know. Do not generate answers that don't use the sources below. For tabular information return it as an html table. Do not return markdown format.
    User persona: {userPersona}
    Each source has a file name followed by a pipe character and the actual information, always include the source name for each fact you use in the response. Use square brackets to reference the source, e.g. [info1.txt]. Don't combine sources, list each source separately, e.g. [info1.txt][info2.pdf].
    {follow_up_questions_prompt}
    {injected_prompt}
    Sources:
    {sources}
    <|im_end|>
    {chat_history}
    """

    follow_up_questions_prompt_content = """
<<<<<<< HEAD
    Generate three very brief follow-up questions that the user would likely ask next about their agencies data. Use tripple angle brackets to reference the questions, e.g. <<<Are there exclusions for prescriptions?>>>. Try not to repeat questions that have already been asked.
=======
    Generate three very brief follow-up questions that the user would likely ask next about their agencies data. Use triple angle brackets to reference the questions, e.g. <<<Are there exclusions for prescriptions?>>>. Try not to repeat questions that have already been asked.
>>>>>>> ca895467
    Only generate questions and do not generate any text before or after the questions, such as 'Next Questions'
    """

    query_prompt_template = """
    Below is a history of the conversation so far, and a new question asked by the user that needs to be answered by searching in a knowledge base.
    Generate a search query based on the conversation and the new question. 
    Do not include cited source filenames and document names e.g info.txt or doc.pdf in the search query terms.
    Do not include any text inside [] or <<<>>> in the search query terms.
    If the question is not in English, translate the question to English before generating the search query.

    Chat History:
    {chat_history}

    Question:
    {question}

    Search query:
    """

    def __init__(self, search_client: SearchClient, oai_service_name: str, oai_service_key: str, chatgpt_deployment: str, gpt_deployment: str, sourcepage_field: str, content_field: str, blob_client: BlobServiceClient):
        self.search_client = search_client
        self.chatgpt_deployment = chatgpt_deployment
        self.gpt_deployment = gpt_deployment
        self.sourcepage_field = sourcepage_field
        self.content_field = content_field
        self.blob_client = blob_client
       
        openai.api_base = 'https://' + oai_service_name + '.openai.azure.com/'
        openai.api_type = 'azure'
        openai.api_key = oai_service_key


    def run(self, history: list[dict], overrides: dict) -> any:
        use_semantic_captions = True if overrides.get("semantic_captions") else False
        top = overrides.get("top") or 3
        exclude_category = overrides.get("exclude_category") or None
        filter = "category ne '{}'".format(exclude_category.replace("'", "''")) if exclude_category else None
        user_persona = overrides.get("user_persona", "")
        system_persona = overrides.get("system_persona", "")
        #aiPersona = overrides.get("ai_persona","")
        response_length = int(overrides.get("response_length") or 1024)

        # STEP 1: Generate an optimized keyword search query based on the chat history and the last question
        prompt = self.query_prompt_template.format(
                chat_history=self.get_chat_history_as_text(history, include_last_turn=False),
                question=history[-1]["user"]
                    )
            
        completion = openai.Completion.create(
            engine=self.chatgpt_deployment,
            prompt=prompt,
            temperature=0.0,
            max_tokens=32,
            n=1,
            stop=["\n"])
        q = completion.choices[0].text

        # STEP 2: Retrieve relevant documents from the search index with the GPT optimized query
        if overrides.get("semantic_ranker"):
            r = self.search_client.search(q,
                                          filter=filter,
                                          query_type=QueryType.SEMANTIC,
                                          query_language="en-us",
                                          query_speller="lexicon",
                                          semantic_configuration_name="default",
                                          top=top,
                                          query_caption="extractive|highlight-false" if use_semantic_captions else None)
        else:
            r = self.search_client.search(q, filter=filter, top=top)

        citation_lookup = {}  # dict of "FileX" monikor to the actual file name
        results = []  # list of results to be used in the prompt
        data_points = []  # list of data points to be used in the response
        for idx, doc in enumerate(r):  # for each document in the search results
            if use_semantic_captions:
                # if using semantic captions, use the captions instead of the content
                # include the "FileX" monikor in the prompt, and the actual file name in the response
                results.append(f"File{idx} " + "| " + nonewlines(" . ".join([c.text for c in doc['@search.captions']])))
                data_points.append("/".join(doc[self.sourcepage_field].split("/")[4:]) + "| " + nonewlines(" . ".join([c.text for c in doc['@search.captions']])))
            else:
                # if not using semantic captions, use the content instead of the captions
                # include the "FileX" monikor in the prompt, and the actual file name in the response
                results.append(f"File{idx} " + "| " + nonewlines(doc[self.content_field]))
                data_points.append("/".join(urllib.parse.unquote(doc[self.sourcepage_field]).split("/")[4:]) + "| " + nonewlines(doc[self.content_field]))
            # add the "FileX" monikor and full file name to the citation lookup
            citation_lookup[f"File{idx}"] = {'citation': urllib.parse.unquote(doc[self.sourcepage_field]), 'source_path': self.get_source_file_name(doc[self.content_field])}
        # create a single string of all the results to be used in the prompt
        content = "\n ".join(results)


        # STEP 3: Generate the prompt to be sent to the GPT model
        follow_up_questions_prompt = self.follow_up_questions_prompt_content if overrides.get("suggest_followup_questions") else ""

        # Allow client to replace the entire prompt, or to inject into the existing prompt using >>>
        prompt_override = overrides.get("prompt_template")
        if prompt_override is None:
            prompt = self.prompt_prefix.format(
                injected_prompt="",
                sources=content,
                chat_history=self.get_chat_history_as_text(history),
                follow_up_questions_prompt=follow_up_questions_prompt,
                response_length_prompt=self.get_repsonse_lenth_prompt_text(response_length),
                userPersona=user_persona,
                systemPersona=system_persona
            )
        elif prompt_override.startswith(">>>"):
            prompt = self.prompt_prefix.format(
                injected_prompt=prompt_override[3:] + "\n ",
                sources=content,
                chat_history=self.get_chat_history_as_text(history),
                follow_up_questions_prompt=follow_up_questions_prompt,
                response_length_prompt=self.get_repsonse_lenth_prompt_text(response_length),
                userPersona=user_persona,
                systemPersona=system_persona
            )
        else:
            prompt = prompt_override.format(
                sources=content,
                chat_history=self.get_chat_history_as_text(history),
                follow_up_questions_prompt=follow_up_questions_prompt,
                response_length_prompt=self.get_repsonse_lenth_prompt_text(response_length),
                userPersona=user_persona,
                systemPersona=system_persona
            )

        # STEP 3: Generate a contextual and content-specific answer using the search results and chat history
        completion = openai.Completion.create(
            engine=self.chatgpt_deployment,
            prompt=prompt,
            temperature=float(overrides.get("response_temp")) or 0.7,
            max_tokens=response_length,
            n=1,
            stop=["<|im_end|>", "<|im_start|>"]
        )

        return {
            "data_points": data_points,
            "answer": f"{urllib.parse.unquote(completion.choices[0].text)}",
            "thoughts": f"Searched for:<br>{q}<br><br>Prompt:<br>" + prompt.replace('\n', '<br>'),
            "citation_lookup": citation_lookup
        }
    
    # Get the chat history as a single string
    def get_chat_history_as_text(self, history, include_last_turn=True, approx_max_tokens=1000) -> str:
        history_text = ""
        for h in reversed(history if include_last_turn else history[:-1]):
            history_text = (
                """User:""" + " " + h["user"] + "\n" + """""" + "\n" + """Assistant:""" + " " + (h.get("bot") + """""" if h.get("bot") else "") + "\n" + history_text
            )
            if len(history_text) > approx_max_tokens * 4:
                break
        return history_text
    
    # Get the prompt text for the response length
    def get_repsonse_lenth_prompt_text(self, response_length: int):
        if response_length == 1024:
            return "Provide concise and succinct answers in no more than 3-4 sentences."
        elif response_length == 2048:
            return "Provide answers in no more than 1 paragraph that strike a balance between being concise and detailed. Respond with enough information to cover the key points.avoid unnecessary verbosity."
        elif response_length == 4096:
            return "Provide detailed and comprehensive answers in no more than 2-3 paragraphs."
        else:
            return "Provide answers in no more than 1 paragraph that strike a balance between being concise and detailed. Respond with enough information to cover the key points.avoid unnecessary verbosity."
        
    # Parse the search document content for "file_name" attribute
    def get_source_file_name(self, content: str) -> str:
        try:
            source_path = urllib.parse.unquote(json.loads(content)['file_name'])
            sas_token = generate_account_sas(self.blob_client.account_name, self.blob_client.credential.account_key, 
                                     resource_types=ResourceTypes(object=True,service=True,container=True), 
                                     permission=AccountSasPermissions(read=True,write=True,list=True,delete=False,add=True,create=True,update=True,process=False), 
                                     expiry=datetime.utcnow() + timedelta(hours=1))
            return self.blob_client.url + source_path + "?" + sas_token
        except Exception as e:
            logging.exception("Unable to parse source file name: " + str(e) + "")
            return ""
        
      <|MERGE_RESOLUTION|>--- conflicted
+++ resolved
@@ -27,11 +27,7 @@
     """
 
     follow_up_questions_prompt_content = """
-<<<<<<< HEAD
-    Generate three very brief follow-up questions that the user would likely ask next about their agencies data. Use tripple angle brackets to reference the questions, e.g. <<<Are there exclusions for prescriptions?>>>. Try not to repeat questions that have already been asked.
-=======
     Generate three very brief follow-up questions that the user would likely ask next about their agencies data. Use triple angle brackets to reference the questions, e.g. <<<Are there exclusions for prescriptions?>>>. Try not to repeat questions that have already been asked.
->>>>>>> ca895467
     Only generate questions and do not generate any text before or after the questions, such as 'Next Questions'
     """
 
