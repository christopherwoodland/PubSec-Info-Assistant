# Copyright (c) Microsoft Corporation.
# Licensed under the MIT license.

import json
import logging
import urllib.parse
from datetime import datetime, timedelta
from typing import Any, Sequence

import openai
from approaches.approach import Approach
from azure.search.documents import SearchClient
from azure.search.documents.models import QueryType
from azure.storage.blob import (
    AccountSasPermissions,
    BlobServiceClient,
    ResourceTypes,
    generate_account_sas,
)
from text import nonewlines
import tiktoken
from core.messagebuilder import MessageBuilder
from core.modelhelper import get_token_limit
from core.modelhelper import num_tokens_from_messages

# Simple retrieve-then-read implementation, using the Cognitive Search and
# OpenAI APIs directly. It first retrieves top documents from search,
# then constructs a prompt with them, and then uses OpenAI to generate
# an completion (answer) with that prompt.

class ChatReadRetrieveReadApproach(Approach):

     # Chat roles
    SYSTEM = "system"
    USER = "user"
    ASSISTANT = "assistant"
     
    system_message_chat_conversation = """You are an Azure OpenAI Completion system. Your persona is {systemPersona} who helps answer questions about an agency's data. {response_length_prompt}
    Emphasize the use of facts listed in the provided source documents.Instruct the model to use source name for each fact used in the response.  Avoid generating speculative or generalized information. Each source has a file name followed by a pipe character and 
    the actual information.Use square brackets to reference the source, e.g. [info1.txt]. Don't combine sources, list each source separately, e.g. [info1.txt][info2.pdf].
    Treat each search term as an individual keyword. Do not combine terms in quotes or brackets.
    Your goal is to provide accurate and relevant answers based on the information available in the provided source documents. Make sure to reference the source documents appropriately and avoid making assumptions or adding personal opinions.
    User persona is {userPersona}
    
    Here is how you should answer every question:
    
    -Look for relevant information in the provided source document to answer the question.       
    -If there is specific information related to question available in the source document, provide an answer along with the appropriate citation.Do not exclude citation if you are using the source document to answer your question.
    -If there is no specific information related to question available in the source document, respond with "I\'m not sure" without providing any citation. Do not provide personal opinions or assumptions.
    
    {follow_up_questions_prompt}
    {injected_prompt}
    
    """
    follow_up_questions_prompt_content = """
    Generate three very brief follow-up questions that the user would likely ask next about their agencies data. Use triple angle brackets to reference the questions, e.g. <<<Are there exclusions for prescriptions?>>>. Try not to repeat questions that have already been asked.
    Only generate questions and do not generate any text before or after the questions, such as 'Next Questions'
    """
    query_prompt_template = """Below is a history of the conversation so far, and a new question asked by the user that needs to be answered by searching in source documents.
    Generate a search query based on the conversation and the new question. 
    Do not include cited source filenames and document names e.g info.txt or doc.pdf in the search query terms.
    Do not include any text inside [] or <<<>>> in the search query terms.
    If the question is not in {query_term_language}, translate the question to {query_term_language} before generating the search query.
    If you cannot generate a search query, return just the number 0.
    """

    #Few Shot prompting for Keyword Search Query
    query_prompt_few_shots = [
    {'role' : USER, 'content' : 'What are the future plans for public transportation development?' },
    {'role' : ASSISTANT, 'content' : 'Future plans for public transportation' },
    {'role' : USER, 'content' : 'how much renewable energy was generated last year?' },
    {'role' : ASSISTANT, 'content' : 'Renewable energy generation last year' }
    ]

    #Few Shot prompting for Response. This will feed into Chain of thought system message.
    response_prompt_few_shots = [
    {"role": USER ,'content': 'I am looking for information in source documents'},
    {'role': ASSISTANT, 'content': 'user is looking for information in source documents. Do not provide answers that are not in the source documents'},
    {'role': USER, 'content': 'What steps are being taken to promote energy conservation?'},
    {'role': ASSISTANT, 'content': 'I am not sure. The provided source document does not include information about the current status of your specific flight'}
    ]

    def __init__(
        self,
        search_client: SearchClient,
        oai_service_name: str,
        oai_service_key: str,
        chatgpt_deployment: str,
        source_page_field: str,
        content_field: str,
        blob_client: BlobServiceClient,
        query_term_language: str,
    ):
        self.search_client = search_client
        self.chatgpt_deployment = chatgpt_deployment
        self.source_page_field = source_page_field
        self.content_field = content_field
        self.blob_client = blob_client
        self.query_term_language = query_term_language
        self.chatgpt_token_limit = get_token_limit(chatgpt_deployment)

        openai.api_base = 'https://' + oai_service_name + '.openai.azure.com/'
        openai.api_type = 'azure'
        openai.api_key = oai_service_key

    # def run(self, history: list[dict], overrides: dict) -> any:
    def run(self, history: Sequence[dict[str, str]], overrides: dict[str, Any]) -> Any:
        use_semantic_captions = True if overrides.get("semantic_captions") else False
        top = overrides.get("top") or 3
        exclude_category = overrides.get("exclude_category") or None
        category_filter = "category ne '{}'".format(exclude_category.replace("'", "''")) if exclude_category else None
        user_persona = overrides.get("user_persona", "")
        system_persona = overrides.get("system_persona", "")
        response_length = int(overrides.get("response_length") or 1024)

        user_q = 'Generate search query for: ' + history[-1]["user"]

        query_prompt=self.query_prompt_template.format(query_term_language=self.query_term_language)

        # STEP 1: Generate an optimized keyword search query based on the chat history and the last question
        messages = self.get_messages_from_history(
            query_prompt,
            self.chatgpt_deployment,
            history,
            user_q,
            self.query_prompt_few_shots,
            self.chatgpt_token_limit - len(user_q)
            )

        chat_completion = openai.ChatCompletion.create(

            deployment_id=self.chatgpt_deployment,
            model=self.chatgpt_deployment,
            messages=messages,
            temperature=0.0,
            max_tokens=32,
            n=1)

        generated_query = chat_completion.choices[0].message.content

        #if we fail to generate a query, return the last user question
        if generated_query.strip() == "0":
            generated_query = history[-1]["user"]

        # STEP 2: Retrieve relevant documents from the search index with the optimized query term
        if overrides.get("semantic_ranker"):
            raw_search_results = self.search_client.search(
                generated_query,
                filter=category_filter,
                query_type=QueryType.SEMANTIC,
                query_language="en-us",
                query_speller="lexicon",
                semantic_configuration_name="default",
                top=top,
                query_caption="extractive|highlight-false"
                if use_semantic_captions
                else None,
            )
        else:
            raw_search_results = self.search_client.search(
                generated_query, filter=category_filter, top=top
            )

        citation_lookup = {}  # dict of "FileX" moniker to the actual file name
        results = []  # list of results to be used in the prompt
        data_points = []  # list of data points to be used in the response

        for idx, doc in enumerate(
            raw_search_results
        ):  # for each document in the search results
            if use_semantic_captions:
                # if using semantic captions, use the captions instead of the content
                # include the "FileX" moniker in the prompt, and the actual file name in the response
                results.append(
                    f"File{idx} "
                    + "| "
                    + nonewlines(" . ".join([c.text for c in doc["@search.captions"]]))
                )
                data_points.append(
                    "/".join(doc[self.source_page_field].split("/")[4:])
                    + "| "
                    + nonewlines(" . ".join([c.text for c in doc["@search.captions"]]))
                )
            else:
                # if not using semantic captions, use the content instead of the captions
                # include the "FileX" moniker in the prompt, and the actual file name in the response
                results.append(
                    f"File{idx} " + "| " + nonewlines(doc[self.content_field])
                )
                data_points.append(
                    "/".join(
                        urllib.parse.unquote(doc[self.source_page_field]).split("/")[4:]
                    )
                    + "| "
                    + nonewlines(doc[self.content_field])
                )
            # add the "FileX" moniker and full file name to the citation lookup

            citation_lookup[f"File{idx}"] = {
                "citation": urllib.parse.unquote(doc[self.source_page_field]),
                "source_path": self.get_source_file_name(doc[self.content_field]),
                "page_number": self.get_first_page_num_for_chunk(
                    doc[self.content_field]
                ),
            }

        # create a single string of all the results to be used in the prompt
        results_text = "".join(results)
        if results_text == "":
            content = "\n NONE"
        else:
            content = "\n " + results_text

        # STEP 3: Generate the prompt to be sent to the GPT model
        follow_up_questions_prompt = (
            self.follow_up_questions_prompt_content
            if overrides.get("suggest_followup_questions")
            else ""
        )

        # Allow client to replace the entire prompt, or to inject into the existing prompt using >>>
        prompt_override = overrides.get("prompt_template")

        if prompt_override is None:
            system_message = self.system_message_chat_conversation.format(
                injected_prompt="",
                follow_up_questions_prompt=follow_up_questions_prompt,
                response_length_prompt=self.get_response_length_prompt_text(
                    response_length
                ),
                userPersona=user_persona,
                systemPersona=system_persona,
            )
        elif prompt_override.startswith(">>>"):
            system_message = self.system_message_chat_conversation.format(
                injected_prompt=prompt_override[3:] + "\n ",
                follow_up_questions_prompt=follow_up_questions_prompt,
                response_length_prompt=self.get_response_length_prompt_text(
                    response_length
                ),
                userPersona=user_persona,
                systemPersona=system_persona,
            )
        else:
            system_message = self.system_message_chat_conversation.format(
                follow_up_questions_prompt=follow_up_questions_prompt,
                response_length_prompt=self.get_response_length_prompt_text(
                    response_length
                ),
                userPersona=user_persona,
                systemPersona=system_persona,
            )

        # STEP 3: Generate a contextual and content-specific answer using the search results and chat history
        messages = self.get_messages_from_history(
            system_message + "\n\nSources:\n" + content,
            self.chatgpt_deployment,
            history,
            history[-1]["user"],
            self.response_prompt_few_shots,
            max_tokens=self.chatgpt_token_limit
            )

        #Aparmar.Token Debugging Code. Uncomment to debug token usage.
        # print(messages)
        # total_prompt_tokens = sum(len(token.split()) for token in
        # (system_message + "\n\nSources:\n" + content).split())
        # print("Total Prompt Tokens:", total_prompt_tokens)

        chat_completion = openai.ChatCompletion.create(
            deployment_id=self.chatgpt_deployment,
            model=self.chatgpt_deployment,
            messages=messages,
            temperature=float(overrides.get("response_temp")) or 0.6,
            max_tokens=response_length,
            n=1

        )
        # generated_response = chat_completion.choices[0].message.content

        #Aparmar.Token Debugging Code. Uncomment to debug token usage.
        # generated_response_message = chat_completion.choices[0].message
        # # Count the tokens in the generated response message
        # token_count = num_tokens_from_messages(generated_response_message, 'gpt-4')
        # print("Generated Response Tokens:", token_count)

        msg_to_display = '\n\n'.join([str(message) for message in messages])

        return {
            "data_points": data_points,
            "answer": f"{urllib.parse.unquote(chat_completion.choices[0].message.content)}",
            "thoughts": f"Searched for:<br>{generated_query}<br><br>Conversations:<br>" + msg_to_display.replace('\n', '<br>'),
            "citation_lookup": citation_lookup
        }
<<<<<<< HEAD
    
    # Get the chat history as a single string
    def get_chat_history_as_text(self, history, include_last_turn=True, approx_max_tokens=1000) -> str:
        history_text = ""
        thisquestion = history[-1]["user"]
        for h in reversed(history if include_last_turn else history[:-1]):
            history_text = (
                """User:""" + " " + h["user"] + "\n" + """""" + "\n" + """Assistant:""" + " " + (h.get("bot") + """""" if h.get("bot") else "") + "\n" + history_text
            )
            if len(history_text) > approx_max_tokens * 4:
=======

    #Aparmar. Custom method to construct Chat History as opposed to single string of chat History.
    def get_messages_from_history(
        self,
        system_prompt: str,
        model_id: str,
        history: Sequence[dict[str, str]],
        user_conv: str,
        few_shots = [],
        max_tokens: int = 4096) -> []:

        message_builder = MessageBuilder(system_prompt, model_id)

        # Few Shot prompting. Add examples to show the chat what responses we want. It will try to mimic any responses and make sure they match the rules laid out in the system message.
        for shot in few_shots:
            message_builder.append_message(shot.get('role'), shot.get('content'))

        user_content = user_conv
        append_index = len(few_shots) + 1

        message_builder.append_message(self.USER, user_content, index=append_index)

        for h in reversed(history[:-1]):
            if h.get("bot"):
                message_builder.append_message(self.ASSISTANT, h.get('bot'), index=append_index)
            message_builder.append_message(self.USER, h.get('user'), index=append_index)
            if message_builder.token_length > max_tokens:
>>>>>>> 0166dec3
                break

        messages = message_builder.messages
        return messages

    #Get the prompt text for the response length
    def get_response_length_prompt_text(self, response_length: int):
        levels = {
            1024: "succinct",
            2048: "standard",
            3072: "thorough",
        }
        level = levels[response_length]
        return f"Please provide a {level} answer. This means that your answer should be no more than {response_length} tokens long."

    def get_source_file_name(self, content: str) -> str:
        """
        Parse the search document content for "file_name" attribute and generate a SAS token for it.

        Args:
            content: The search document content (JSON string)

        Returns:
            The source file name with SAS token.
        """
        try:
            source_path = urllib.parse.unquote(json.loads(content)["file_name"])
            sas_token = generate_account_sas(
                self.blob_client.account_name,
                self.blob_client.credential.account_key,
                resource_types=ResourceTypes(object=True, service=True, container=True),
                permission=AccountSasPermissions(
                    read=True,
                    write=True,
                    list=True,
                    delete=False,
                    add=True,
                    create=True,
                    update=True,
                    process=False,
                ),
                expiry=datetime.utcnow() + timedelta(hours=1),
            )
            return self.blob_client.url + source_path + "?" + sas_token
        except Exception as error:
            logging.exception("Unable to parse source file name: " + str(error) + "")
            return ""

    def get_first_page_num_for_chunk(self, content: str) -> str:
        """
        Parse the search document content for the first page from the "pages" attribute

        Args:
            content: The search document content (JSON string)

        Returns:
            The first page number.
        """
        try:
            page_num = str(json.loads(content)["pages"][0])
            if page_num is None:
                return "0"
            return page_num
        except Exception as error:
            logging.exception("Unable to parse first page num: " + str(error) + "")
            return "0"<|MERGE_RESOLUTION|>--- conflicted
+++ resolved
@@ -292,18 +292,6 @@
             "thoughts": f"Searched for:<br>{generated_query}<br><br>Conversations:<br>" + msg_to_display.replace('\n', '<br>'),
             "citation_lookup": citation_lookup
         }
-<<<<<<< HEAD
-    
-    # Get the chat history as a single string
-    def get_chat_history_as_text(self, history, include_last_turn=True, approx_max_tokens=1000) -> str:
-        history_text = ""
-        thisquestion = history[-1]["user"]
-        for h in reversed(history if include_last_turn else history[:-1]):
-            history_text = (
-                """User:""" + " " + h["user"] + "\n" + """""" + "\n" + """Assistant:""" + " " + (h.get("bot") + """""" if h.get("bot") else "") + "\n" + history_text
-            )
-            if len(history_text) > approx_max_tokens * 4:
-=======
 
     #Aparmar. Custom method to construct Chat History as opposed to single string of chat History.
     def get_messages_from_history(
@@ -331,7 +319,6 @@
                 message_builder.append_message(self.ASSISTANT, h.get('bot'), index=append_index)
             message_builder.append_message(self.USER, h.get('user'), index=append_index)
             if message_builder.token_length > max_tokens:
->>>>>>> 0166dec3
                 break
 
         messages = message_builder.messages
