--- conflicted
+++ resolved
@@ -92,15 +92,9 @@
     "TARGET_EMBEDDINGS_MODEL": "BAAI/bge-small-en-v1.5",
     "ENRICHMENT_APPSERVICE_URL": "enrichment",
     "TARGET_TRANSLATION_LANGUAGE": "en",
-<<<<<<< HEAD
     "AZURE_AI_ENDPOINT": None,
     "AZURE_AI_KEY": None,
     "AZURE_AI_LOCATION": "",
-    "AZURE_AI_TRANSLATION_DOMAIN": "api.cognitive.microsofttranslator.com",
-=======
-    "ENRICHMENT_ENDPOINT": None,
-    "ENRICHMENT_KEY": None,
->>>>>>> f2951359
     "BING_SEARCH_ENDPOINT": "https://api.bing.microsoft.com/",
     "BING_SEARCH_KEY": "",
     "ENABLE_BING_SAFE_SEARCH": "true",
@@ -222,15 +216,9 @@
                                     ENV["TARGET_EMBEDDINGS_MODEL"],
                                     ENV["ENRICHMENT_APPSERVICE_URL"],
                                     ENV["TARGET_TRANSLATION_LANGUAGE"],
-<<<<<<< HEAD
                                     ENV["AZURE_AI_ENDPOINT"],
                                     ENV["AZURE_AI_KEY"],
                                     ENV["AZURE_AI_LOCATION"],
-                                    ENV["AZURE_AI_TRANSLATION_DOMAIN"],
-=======
-                                    ENV["ENRICHMENT_ENDPOINT"],
-                                    ENV["ENRICHMENT_KEY"],
->>>>>>> f2951359
                                     str_to_bool.get(ENV["USE_SEMANTIC_RERANKER"])
                                 ),
     Approaches.ChatWebRetrieveRead: ChatWebRetrieveRead(
@@ -266,15 +254,9 @@
                                     ENV["TARGET_EMBEDDINGS_MODEL"],
                                     ENV["ENRICHMENT_APPSERVICE_URL"],
                                     ENV["TARGET_TRANSLATION_LANGUAGE"],
-<<<<<<< HEAD
                                     ENV["AZURE_AI_ENDPOINT"],
                                     ENV["AZURE_AI_KEY"],
                                     ENV["AZURE_AI_LOCATION"],
-                                    ENV["AZURE_AI_TRANSLATION_DOMAIN"],
-=======
-                                    ENV["ENRICHMENT_ENDPOINT"],
-                                    ENV["ENRICHMENT_KEY"],
->>>>>>> f2951359
                                     str_to_bool.get(ENV["USE_SEMANTIC_RERANKER"])
                                 ),
     Approaches.GPTDirect: GPTDirectApproach(
