# Copyright (c) Microsoft Corporation.
# Licensed under the MIT license.

import logging
import os
import json
import urllib.parse
from datetime import datetime, timedelta
from fastapi.staticfiles import StaticFiles
from fastapi import FastAPI, HTTPException, Request
from fastapi.responses import RedirectResponse
import openai
from approaches.chatreadretrieveread import ChatReadRetrieveReadApproach
from approaches.gpt_direct_approach import GPTDirectApproach
from approaches.approach import Approaches
from azure.core.credentials import AzureKeyCredential
from azure.identity import DefaultAzureCredential
from azure.mgmt.cognitiveservices import CognitiveServicesManagementClient
from azure.search.documents import SearchClient
from azure.storage.blob import (
    AccountSasPermissions,
    BlobServiceClient,
    ResourceTypes,
    generate_account_sas,
)
from shared_code.status_log import State, StatusClassification, StatusLog
from shared_code.tags_helper import TagsHelper



# === ENV Setup ===

ENV = {
    "AZURE_BLOB_STORAGE_ACCOUNT": None,
    "AZURE_BLOB_STORAGE_ENDPOINT": None,
    "AZURE_BLOB_STORAGE_KEY": None,
    "AZURE_BLOB_STORAGE_CONTAINER": "content",
    "AZURE_BLOB_STORAGE_UPLOAD_CONTAINER": "upload",
    "AZURE_SEARCH_SERVICE": "gptkb",
    "AZURE_SEARCH_SERVICE_ENDPOINT": None,
    "AZURE_SEARCH_SERVICE_KEY": None,
    "AZURE_SEARCH_INDEX": "gptkbindex",
    "AZURE_OPENAI_SERVICE": "myopenai",
    "AZURE_OPENAI_RESOURCE_GROUP": "",
    "AZURE_OPENAI_CHATGPT_DEPLOYMENT": "gpt-35-turbo-16k",
    "AZURE_OPENAI_CHATGPT_MODEL_NAME": "",
    "AZURE_OPENAI_CHATGPT_MODEL_VERSION": "",
    "USE_AZURE_OPENAI_EMBEDDINGS": "false",
    "EMBEDDING_DEPLOYMENT_NAME": "",
    "AZURE_OPENAI_EMBEDDINGS_MODEL_NAME": "",
    "AZURE_OPENAI_EMBEDDINGS_VERSION": "",
    "AZURE_OPENAI_SERVICE_KEY": None,
    "AZURE_SUBSCRIPTION_ID": None,
    "IS_GOV_CLOUD_DEPLOYMENT": "false",
    "CHAT_WARNING_BANNER_TEXT": "",
    "APPLICATION_TITLE": "Information Assistant, built with Azure OpenAI",
    "KB_FIELDS_CONTENT": "content",
    "KB_FIELDS_PAGENUMBER": "pages",
    "KB_FIELDS_SOURCEFILE": "file_uri",
    "KB_FIELDS_CHUNKFILE": "chunk_file",
    "COSMOSDB_URL": None,
    "COSMOSDB_KEY": None,
    "COSMOSDB_LOG_DATABASE_NAME": "statusdb",
    "COSMOSDB_LOG_CONTAINER_NAME": "statuscontainer",
    "COSMOSDB_TAGS_DATABASE_NAME": "tagsdb",
    "COSMOSDB_TAGS_CONTAINER_NAME": "tagscontainer",
    "QUERY_TERM_LANGUAGE": "English",
    "TARGET_EMBEDDINGS_MODEL": "BAAI/bge-small-en-v1.5",
    "ENRICHMENT_APPSERVICE_NAME": "enrichment",
    "TARGET_TRANSLATION_LANGUAGE": "en",
    "ENRICHMENT_ENDPOINT": None,
    "ENRICHMENT_KEY": None
}

for key, value in ENV.items():
    new_value = os.getenv(key)
    if new_value is not None:
        ENV[key] = new_value
    elif value is None:
        raise ValueError(f"Environment variable {key} not set")

str_to_bool = {'true': True, 'false': False}

log = logging.getLogger("uvicorn")
log.setLevel('DEBUG')
log.propagate = True

# embedding_service_suffix = "xyoek"

# Use the current user identity to authenticate with Azure OpenAI, Cognitive Search and Blob Storage (no secrets needed,
# just use 'az login' locally, and managed identity when deployed on Azure). If you need to use keys, use separate AzureKeyCredential instances with the
# keys for each service
# If you encounter a blocking error during a DefaultAzureCredntial resolution, you can exclude the problematic credential by using a parameter (ex. exclude_shared_token_cache_credential=True)
azure_credential = DefaultAzureCredential()
azure_search_key_credential = AzureKeyCredential(ENV["AZURE_SEARCH_SERVICE_KEY"])

# Used by the OpenAI SDK
openai.api_type = "azure"
openai.api_base = "https://" + ENV["AZURE_OPENAI_SERVICE"] + ".openai.azure.com/"
openai.api_version = "2023-06-01-preview"

# Setup StatusLog to allow access to CosmosDB for logging
statusLog = StatusLog(
    ENV["COSMOSDB_URL"],
    ENV["COSMOSDB_KEY"],
    ENV["COSMOSDB_LOG_DATABASE_NAME"],
    ENV["COSMOSDB_LOG_CONTAINER_NAME"]
)
tagsHelper = TagsHelper(
    ENV["COSMOSDB_URL"],
    ENV["COSMOSDB_KEY"],
    ENV["COSMOSDB_TAGS_DATABASE_NAME"],
    ENV["COSMOSDB_TAGS_CONTAINER_NAME"]
)

# Comment these two lines out if using keys, set your API key in the OPENAI_API_KEY environment variable instead
# openai.api_type = "azure_ad"
# openai_token = azure_credential.get_token("https://cognitiveservices.azure.com/.default")
openai.api_key = ENV["AZURE_OPENAI_SERVICE_KEY"]

# Set up clients for Cognitive Search and Storage
search_client = SearchClient(
    endpoint=ENV["AZURE_SEARCH_SERVICE_ENDPOINT"],
    index_name=ENV["AZURE_SEARCH_INDEX"],
    credential=azure_search_key_credential,
)
blob_client = BlobServiceClient(
    account_url=ENV["AZURE_BLOB_STORAGE_ENDPOINT"],
    credential=ENV["AZURE_BLOB_STORAGE_KEY"],
)
blob_container = blob_client.get_container_client(ENV["AZURE_BLOB_STORAGE_CONTAINER"])

model_name = ''
model_version = ''

if str_to_bool.get(ENV["IS_GOV_CLOUD_DEPLOYMENT"]):
    model_name = ENV["AZURE_OPENAI_CHATGPT_MODEL_NAME"]
    model_version = ENV["AZURE_OPENAI_CHATGPT_MODEL_VERSION"]
    embedding_model_name = ENV["AZURE_OPENAI_EMBEDDINGS_MODEL_NAME"]
    embedding_model_version = ENV["AZURE_OPENAI_EMBEDDINGS_VERSION"]
else:
    # Set up OpenAI management client
    openai_mgmt_client = CognitiveServicesManagementClient(
        credential=azure_credential,
        subscription_id=ENV["AZURE_SUBSCRIPTION_ID"])

    deployment = openai_mgmt_client.deployments.get(
        resource_group_name=ENV["AZURE_OPENAI_RESOURCE_GROUP"],
        account_name=ENV["AZURE_OPENAI_SERVICE"],
        deployment_name=ENV["AZURE_OPENAI_CHATGPT_DEPLOYMENT"])

    model_name = deployment.properties.model.name
    model_version = deployment.properties.model.version

    if (str_to_bool.get(ENV["USE_AZURE_OPENAI_EMBEDDINGS"])):
        embedding_deployment = openai_mgmt_client.deployments.get(
            resource_group_name=ENV["AZURE_OPENAI_RESOURCE_GROUP"],
            account_name=ENV["AZURE_OPENAI_SERVICE"],
            deployment_name=ENV["EMBEDDING_DEPLOYMENT_NAME"])

        embedding_model_name = embedding_deployment.properties.model.name
        embedding_model_version = embedding_deployment.properties.model.version
    else:
        embedding_model_name = ""
        embedding_model_version = ""

chat_approaches = {
    Approaches.ReadRetrieveRead: ChatReadRetrieveReadApproach(
                                    search_client,
                                    ENV["AZURE_OPENAI_SERVICE"],
                                    ENV["AZURE_OPENAI_SERVICE_KEY"],
                                    ENV["AZURE_OPENAI_CHATGPT_DEPLOYMENT"],
                                    ENV["KB_FIELDS_SOURCEFILE"],
                                    ENV["KB_FIELDS_CONTENT"],
                                    ENV["KB_FIELDS_PAGENUMBER"],
                                    ENV["KB_FIELDS_CHUNKFILE"],
                                    ENV["AZURE_BLOB_STORAGE_CONTAINER"],
                                    blob_client,
                                    ENV["QUERY_TERM_LANGUAGE"],
                                    model_name,
                                    model_version,
                                    str_to_bool.get(ENV["IS_GOV_CLOUD_DEPLOYMENT"]),
                                    ENV["TARGET_EMBEDDINGS_MODEL"],
<<<<<<< HEAD
                                    ENV["ENRICHMENT_APPSERVICE_NAME"]
                                ),
    Approaches.GPTDirect: GPTDirectApproach(
                                ENV["AZURE_OPENAI_SERVICE"],
                                ENV["AZURE_OPENAI_SERVICE_KEY"],
                                ENV["AZURE_OPENAI_CHATGPT_DEPLOYMENT"]
                                ENV["QUERY_TERM_LANGUAGE"],
                                model_name,
                                model_version,
                                str_to_bool.get(ENV["IS_GOV_CLOUD_DEPLOYMENT"])
    )
=======
                                    ENV["ENRICHMENT_APPSERVICE_NAME"],
                                    ENV["TARGET_TRANSLATION_LANGUAGE"],
                                    ENV["ENRICHMENT_ENDPOINT"],
                                    ENV["ENRICHMENT_KEY"]
                                )
>>>>>>> 4494d75f
}


# Create API
app = FastAPI(
    title="IA Web API",
    description="A Python API to serve as Backend For the Information Assistant Web App",
    version="0.1.0",
    docs_url="/docs",
)

@app.get("/", include_in_schema=False, response_class=RedirectResponse)
async def root():
    """Redirect to the index.html page"""
    return RedirectResponse(url="/index.html")


@app.post("/chat")
async def chat(request: Request):
    """Chat with the bot using a given approach

    Args:
        request (Request): The incoming request object

    Returns:
        dict: The response containing the chat results

    Raises:
        dict: The error response if an exception occurs during the chat
    """
    json_body = await request.json()
    approach = json_body.get("approach")
    try:
        impl = chat_approaches.get(Approaches(int(approach)))
        if not impl:
            return {"error": "unknown approach"}, 400
        r = await impl.run(json_body.get("history", []), json_body.get("overrides", {}))

        # To fix citation bug,below code is added.aparmar
        return {
                "data_points": r["data_points"],
                "answer": r["answer"],
                "thoughts": r["thoughts"],
                "citation_lookup": r["citation_lookup"],
            }

    except Exception as ex:
        log.error(f"Error in chat:: {ex}")
        raise HTTPException(status_code=500, detail=str(ex)) from ex

@app.get("/getblobclienturl")
async def get_blob_client_url():
    """Get a URL for a file in Blob Storage with SAS token.

    This function generates a Shared Access Signature (SAS) token for accessing a file in Blob Storage.
    The generated URL includes the SAS token as a query parameter.

    Returns:
        dict: A dictionary containing the URL with the SAS token.
    """
    sas_token = generate_account_sas(
        ENV["AZURE_BLOB_STORAGE_ACCOUNT"],
        ENV["AZURE_BLOB_STORAGE_KEY"],
        resource_types=ResourceTypes(object=True, service=True, container=True),
        permission=AccountSasPermissions(
            read=True,
            write=True,
            list=True,
            delete=False,
            add=True,
            create=True,
            update=True,
            process=False,
        ),
        expiry=datetime.utcnow() + timedelta(hours=1),
    )
    return {"url": f"{blob_client.url}?{sas_token}"}

@app.post("/getalluploadstatus")
async def get_all_upload_status(request: Request):
    """
    Get the status of all file uploads in the last N hours.

    Parameters:
    - request: The HTTP request object.

    Returns:
    - results: The status of all file uploads in the specified timeframe.
    """
    json_body = await request.json()
    timeframe = json_body.get("timeframe")
    state = json_body.get("state")
    try:
        results = statusLog.read_files_status_by_timeframe(timeframe, State[state])
    except Exception as ex:
        log.exception("Exception in /getalluploadstatus")
        raise HTTPException(status_code=500, detail=str(ex)) from ex
    return results

@app.post("/logstatus")
async def logstatus(request: Request):
    """
    Log the status of a file upload to CosmosDB.

    Parameters:
    - request: Request object containing the HTTP request data.

    Returns:
    - A dictionary with the status code 200 if successful, or an error
        message with status code 500 if an exception occurs.
    """
    try:
        json_body = await request.json()
        path = json_body.get("path")
        status = json_body.get("status")
        status_classification = StatusClassification[json_body.get("status_classification").upper()]
        state = State[json_body.get("state").upper()]

        statusLog.upsert_document(document_path=path,
                                  status=status,
                                  status_classification=status_classification,
                                  state=state,
                                  fresh_start=True)
        statusLog.save_document(document_path=path)

    except Exception as ex:
        log.exception("Exception in /logstatus")
        raise HTTPException(status_code=500, detail=str(ex)) from ex
    raise HTTPException(status_code=200, detail="Success")

# Return AZURE_OPENAI_CHATGPT_DEPLOYMENT
@app.get("/getInfoData")
async def get_info_data():
    """
    Get the info data for the app.

    Returns:
        dict: A dictionary containing various information data for the app.
            - "AZURE_OPENAI_CHATGPT_DEPLOYMENT": The deployment information for Azure OpenAI ChatGPT.
            - "AZURE_OPENAI_MODEL_NAME": The name of the Azure OpenAI model.
            - "AZURE_OPENAI_MODEL_VERSION": The version of the Azure OpenAI model.
            - "AZURE_OPENAI_SERVICE": The Azure OpenAI service information.
            - "AZURE_SEARCH_SERVICE": The Azure search service information.
            - "AZURE_SEARCH_INDEX": The Azure search index information.
            - "TARGET_LANGUAGE": The target language for query terms.
            - "USE_AZURE_OPENAI_EMBEDDINGS": Flag indicating whether to use Azure OpenAI embeddings.
            - "EMBEDDINGS_DEPLOYMENT": The deployment information for embeddings.
            - "EMBEDDINGS_MODEL_NAME": The name of the embeddings model.
            - "EMBEDDINGS_MODEL_VERSION": The version of the embeddings model.
    """
    response = {
        "AZURE_OPENAI_CHATGPT_DEPLOYMENT": ENV["AZURE_OPENAI_CHATGPT_DEPLOYMENT"],
        "AZURE_OPENAI_MODEL_NAME": f"{model_name}",
        "AZURE_OPENAI_MODEL_VERSION": f"{model_version}",
        "AZURE_OPENAI_SERVICE": ENV["AZURE_OPENAI_SERVICE"],
        "AZURE_SEARCH_SERVICE": ENV["AZURE_SEARCH_SERVICE"],
        "AZURE_SEARCH_INDEX": ENV["AZURE_SEARCH_INDEX"],
        "TARGET_LANGUAGE": ENV["QUERY_TERM_LANGUAGE"],
        "USE_AZURE_OPENAI_EMBEDDINGS": ENV["USE_AZURE_OPENAI_EMBEDDINGS"],
        "EMBEDDINGS_DEPLOYMENT": ENV["EMBEDDING_DEPLOYMENT_NAME"],
        "EMBEDDINGS_MODEL_NAME": f"{embedding_model_name}",
        "EMBEDDINGS_MODEL_VERSION": f"{embedding_model_version}",
    }
    return response

# Return AZURE_OPENAI_CHATGPT_DEPLOYMENT
@app.get("/getWarningBanner")
async def get_warning_banner():
    """Get the warning banner text"""
    response ={
            "WARNING_BANNER_TEXT": ENV["CHAT_WARNING_BANNER_TEXT"]
        }
    return response

@app.post("/getcitation")
async def get_citation(request: Request):
    """
    Get the citation for a given file

    Parameters:
        request (Request): The HTTP request object

    Returns:
        dict: The citation results in JSON format
    """
    try:
        json_body = await request.json()
        citation = urllib.parse.unquote(json_body.get("citation"))
    
        blob = blob_container.get_blob_client(citation).download_blob()
        decoded_text = blob.readall().decode()
        results = json.loads(decoded_text)
    except Exception as ex:
        log.exception("Exception in /getalluploadstatus")
        raise HTTPException(status_code=500, detail=str(ex)) from ex
    return results

# Return APPLICATION_TITLE
@app.get("/getApplicationTitle")
async def get_application_title():
    """Get the application title text
    
    Returns:
        dict: A dictionary containing the application title.
    """
    response = {
            "APPLICATION_TITLE": ENV["APPLICATION_TITLE"]
        }
    return response

@app.get("/getalltags")
async def get_all_tags():
    """
    Get the status of all tags in the system

    Returns:
        dict: A dictionary containing the status of all tags
    """
    try:
        results = tagsHelper.get_all_tags()
    except Exception as ex:
        log.exception("Exception in /getalltags")
        raise HTTPException(status_code=500, detail=str(ex)) from ex
    return results

@app.post("/retryFile")
async def retryFile(request: Request):

    json_body = await request.json()
    filePath = json_body.get("filePath")
    
    try:

        file_path_parsed = filePath.replace(ENV["AZURE_BLOB_STORAGE_UPLOAD_CONTAINER"] + "/", "")
        blob = blob_client.get_blob_client(ENV["AZURE_BLOB_STORAGE_UPLOAD_CONTAINER"], file_path_parsed)  

        if blob.exists():
            raw_file = blob.download_blob().readall()

            # Overwrite the existing blob with new data
            blob.upload_blob(raw_file, overwrite=True) 

    except Exception as ex:
        logging.exception("Exception in /retryFile")
        raise HTTPException(status_code=500, detail=str(ex)) from ex
    return {"status": 200}


app.mount("/", StaticFiles(directory="static"), name="static")

if __name__ == "__main__":
    log.info("IA WebApp Starting Up...")<|MERGE_RESOLUTION|>--- conflicted
+++ resolved
@@ -181,25 +181,20 @@
                                     model_version,
                                     str_to_bool.get(ENV["IS_GOV_CLOUD_DEPLOYMENT"]),
                                     ENV["TARGET_EMBEDDINGS_MODEL"],
-<<<<<<< HEAD
-                                    ENV["ENRICHMENT_APPSERVICE_NAME"]
+                                    ENV["ENRICHMENT_APPSERVICE_NAME"],
+                                    ENV["TARGET_TRANSLATION_LANGUAGE"],
+                                    ENV["ENRICHMENT_ENDPOINT"],
+                                    ENV["ENRICHMENT_KEY"]
                                 ),
     Approaches.GPTDirect: GPTDirectApproach(
                                 ENV["AZURE_OPENAI_SERVICE"],
                                 ENV["AZURE_OPENAI_SERVICE_KEY"],
-                                ENV["AZURE_OPENAI_CHATGPT_DEPLOYMENT"]
+                                ENV["AZURE_OPENAI_CHATGPT_DEPLOYMENT"],
                                 ENV["QUERY_TERM_LANGUAGE"],
                                 model_name,
                                 model_version,
                                 str_to_bool.get(ENV["IS_GOV_CLOUD_DEPLOYMENT"])
     )
-=======
-                                    ENV["ENRICHMENT_APPSERVICE_NAME"],
-                                    ENV["TARGET_TRANSLATION_LANGUAGE"],
-                                    ENV["ENRICHMENT_ENDPOINT"],
-                                    ENV["ENRICHMENT_KEY"]
-                                )
->>>>>>> 4494d75f
 }
 
 
