# Copyright (c) Microsoft Corporation.
# Licensed under the MIT license.

import logging
import os
import json
import urllib.parse
from datetime import datetime, timedelta
from fastapi.staticfiles import StaticFiles
from fastapi import FastAPI, HTTPException, Request
from fastapi.responses import RedirectResponse
import openai
from approaches.chatreadretrieveread import ChatReadRetrieveReadApproach
from approaches.gpt_direct_approach import GPTDirectApproach
from approaches.approach import Approaches
from azure.core.credentials import AzureKeyCredential
from azure.identity import DefaultAzureCredential, AzureAuthorityHosts
from azure.mgmt.cognitiveservices import CognitiveServicesManagementClient
from azure.search.documents import SearchClient
from azure.storage.blob import (
    AccountSasPermissions,
    BlobServiceClient,
    ResourceTypes,
    generate_account_sas,
)
from shared_code.status_log import State, StatusClassification, StatusLog, StatusQueryLevel
from azure.cosmos import CosmosClient


# === ENV Setup ===

ENV = {
    "AZURE_BLOB_STORAGE_ACCOUNT": None,
    "AZURE_BLOB_STORAGE_ENDPOINT": None,
    "AZURE_BLOB_STORAGE_KEY": None,
    "AZURE_BLOB_STORAGE_CONTAINER": "content",
    "AZURE_BLOB_STORAGE_UPLOAD_CONTAINER": "upload",
    "AZURE_SEARCH_SERVICE": "gptkb",
    "AZURE_SEARCH_SERVICE_ENDPOINT": None,
    "AZURE_SEARCH_SERVICE_KEY": None,
    "AZURE_SEARCH_INDEX": "gptkbindex",
    "AZURE_OPENAI_SERVICE": "myopenai",
    "AZURE_OPENAI_RESOURCE_GROUP": "",
    "AZURE_OPENAI_CHATGPT_DEPLOYMENT": "gpt-35-turbo-16k",
    "AZURE_OPENAI_CHATGPT_MODEL_NAME": "",
    "AZURE_OPENAI_CHATGPT_MODEL_VERSION": "",
    "USE_AZURE_OPENAI_EMBEDDINGS": "false",
    "EMBEDDING_DEPLOYMENT_NAME": "",
    "AZURE_OPENAI_EMBEDDINGS_MODEL_NAME": "",
    "AZURE_OPENAI_EMBEDDINGS_VERSION": "",
    "AZURE_OPENAI_SERVICE_KEY": None,
    "AZURE_SUBSCRIPTION_ID": None,
    "IS_GOV_CLOUD_DEPLOYMENT": "false",
    "CHAT_WARNING_BANNER_TEXT": "",
    "APPLICATION_TITLE": "Information Assistant, built with Azure OpenAI",
    "KB_FIELDS_CONTENT": "content",
    "KB_FIELDS_PAGENUMBER": "pages",
    "KB_FIELDS_SOURCEFILE": "file_uri",
    "KB_FIELDS_CHUNKFILE": "chunk_file",
    "COSMOSDB_URL": None,
    "COSMOSDB_KEY": None,
    "COSMOSDB_LOG_DATABASE_NAME": "statusdb",
    "COSMOSDB_LOG_CONTAINER_NAME": "statuscontainer",
    "QUERY_TERM_LANGUAGE": "English",
    "TARGET_EMBEDDINGS_MODEL": "BAAI/bge-small-en-v1.5",
    "ENRICHMENT_APPSERVICE_NAME": "enrichment",
    "TARGET_TRANSLATION_LANGUAGE": "en",
    "ENRICHMENT_ENDPOINT": None,
<<<<<<< HEAD
    "ENRICHMENT_KEY": None,
    "AZURE_MANAGEMENT_URL": None
=======
    "ENRICHMENT_KEY": None    
>>>>>>> 05304bd6
}

for key, value in ENV.items():
    new_value = os.getenv(key)
    if new_value is not None:
        ENV[key] = new_value
    elif value is None:
        raise ValueError(f"Environment variable {key} not set")

str_to_bool = {'true': True, 'false': False}

log = logging.getLogger("uvicorn")
log.setLevel('DEBUG')
log.propagate = True

# embedding_service_suffix = "xyoek"

authority = AzureAuthorityHosts.AZURE_PUBLIC_CLOUD

# Used by the OpenAI SDK
openai.api_type = "azure"
if str_to_bool.get(ENV["IS_GOV_CLOUD_DEPLOYMENT"]):
    authority = AzureAuthorityHosts.AZURE_GOVERNMENT
    openai.api_base = f"https://" + ENV["AZURE_OPENAI_SERVICE"] + ".openai.azure.us"
else:
    openai.api_base = f"https://" + ENV["AZURE_OPENAI_SERVICE"] + ".openai.azure.com"

openai.api_version = "2023-06-01-preview"

# Use the current user identity to authenticate with Azure OpenAI, Cognitive Search and Blob Storage (no secrets needed,
# just use 'az login' locally, and managed identity when deployed on Azure). If you need to use keys, use separate AzureKeyCredential instances with the
# keys for each service
# If you encounter a blocking error during a DefaultAzureCredntial resolution, you can exclude the problematic credential by using a parameter (ex. exclude_shared_token_cache_credential=True)
azure_credential = DefaultAzureCredential(authority=authority)
azure_search_key_credential = AzureKeyCredential(ENV["AZURE_SEARCH_SERVICE_KEY"])

# Setup StatusLog to allow access to CosmosDB for logging
statusLog = StatusLog(
    ENV["COSMOSDB_URL"],
    ENV["COSMOSDB_KEY"],
    ENV["COSMOSDB_LOG_DATABASE_NAME"],
    ENV["COSMOSDB_LOG_CONTAINER_NAME"]
)

# Comment these two lines out if using keys, set your API key in the OPENAI_API_KEY environment variable instead
# openai.api_type = "azure_ad"
# openai_token = azure_credential.get_token("https://cognitiveservices.azure.com/.default")
openai.api_key = ENV["AZURE_OPENAI_SERVICE_KEY"]

# Set up clients for Cognitive Search and Storage
search_client = SearchClient(
    endpoint=ENV["AZURE_SEARCH_SERVICE_ENDPOINT"],
    index_name=ENV["AZURE_SEARCH_INDEX"],
    credential=azure_search_key_credential,
)
blob_client = BlobServiceClient(
    account_url=ENV["AZURE_BLOB_STORAGE_ENDPOINT"],
    credential=ENV["AZURE_BLOB_STORAGE_KEY"],
)
blob_container = blob_client.get_container_client(ENV["AZURE_BLOB_STORAGE_CONTAINER"])

model_name = ''
model_version = ''

ENV["IS_GOV_CLOUD_DEPLOYMENT"] == "True"

# Python issue Logged > https://github.com/Azure/azure-sdk-for-python/issues/34337
# Once fixed, this If statement can be removed. 
if (str_to_bool.get(ENV["IS_GOV_CLOUD_DEPLOYMENT"])):
    model_name = ENV["AZURE_OPENAI_CHATGPT_MODEL_NAME"]
    model_version = ENV["AZURE_OPENAI_CHATGPT_MODEL_VERSION"]
    embedding_model_name = ENV["AZURE_OPENAI_EMBEDDINGS_MODEL_NAME"]
    embedding_model_version = ENV["AZURE_OPENAI_EMBEDDINGS_VERSION"]
else:
    # Set up OpenAI management client
    openai_mgmt_client = CognitiveServicesManagementClient(
        credential=azure_credential,
        subscription_id=ENV["AZURE_SUBSCRIPTION_ID"])

    deployment = openai_mgmt_client.deployments.get(
        resource_group_name=ENV["AZURE_OPENAI_RESOURCE_GROUP"],
        account_name=ENV["AZURE_OPENAI_SERVICE"],
        deployment_name=ENV["AZURE_OPENAI_CHATGPT_DEPLOYMENT"])

    model_name = deployment.properties.model.name
    model_version = deployment.properties.model.version

    if (str_to_bool.get(ENV["USE_AZURE_OPENAI_EMBEDDINGS"])):
        embedding_deployment = openai_mgmt_client.deployments.get(
            resource_group_name=ENV["AZURE_OPENAI_RESOURCE_GROUP"],
            account_name=ENV["AZURE_OPENAI_SERVICE"],
            deployment_name=ENV["EMBEDDING_DEPLOYMENT_NAME"])

        embedding_model_name = embedding_deployment.properties.model.name
        embedding_model_version = embedding_deployment.properties.model.version
    else:
        embedding_model_name = ""
        embedding_model_version = ""

chat_approaches = {
    Approaches.ReadRetrieveRead: ChatReadRetrieveReadApproach(
                                    search_client,
                                    ENV["AZURE_OPENAI_SERVICE"],
                                    ENV["AZURE_OPENAI_SERVICE_KEY"],
                                    ENV["AZURE_OPENAI_CHATGPT_DEPLOYMENT"],
                                    ENV["KB_FIELDS_SOURCEFILE"],
                                    ENV["KB_FIELDS_CONTENT"],
                                    ENV["KB_FIELDS_PAGENUMBER"],
                                    ENV["KB_FIELDS_CHUNKFILE"],
                                    ENV["AZURE_BLOB_STORAGE_CONTAINER"],
                                    blob_client,
                                    ENV["QUERY_TERM_LANGUAGE"],
                                    model_name,
                                    model_version,
                                    str_to_bool.get(ENV["IS_GOV_CLOUD_DEPLOYMENT"]),
                                    ENV["TARGET_EMBEDDINGS_MODEL"],
                                    ENV["ENRICHMENT_APPSERVICE_NAME"],
                                    ENV["TARGET_TRANSLATION_LANGUAGE"],
                                    ENV["ENRICHMENT_ENDPOINT"],
                                    ENV["ENRICHMENT_KEY"]
                                ),
    Approaches.GPTDirect: GPTDirectApproach(
                                ENV["AZURE_OPENAI_SERVICE"],
                                ENV["AZURE_OPENAI_SERVICE_KEY"],
                                ENV["AZURE_OPENAI_CHATGPT_DEPLOYMENT"],
                                ENV["QUERY_TERM_LANGUAGE"],
                                model_name,
                                model_version,
                                str_to_bool.get(ENV["IS_GOV_CLOUD_DEPLOYMENT"])
    )
}


# Create API
app = FastAPI(
    title="IA Web API",
    description="A Python API to serve as Backend For the Information Assistant Web App",
    version="0.1.0",
    docs_url="/docs",
)

@app.get("/", include_in_schema=False, response_class=RedirectResponse)
async def root():
    """Redirect to the index.html page"""
    return RedirectResponse(url="/index.html")


@app.post("/chat")
async def chat(request: Request):
    """Chat with the bot using a given approach

    Args:
        request (Request): The incoming request object

    Returns:
        dict: The response containing the chat results

    Raises:
        dict: The error response if an exception occurs during the chat
    """
    json_body = await request.json()
    approach = json_body.get("approach")
    try:
        impl = chat_approaches.get(Approaches(int(approach)))
        if not impl:
            return {"error": "unknown approach"}, 400
        r = await impl.run(json_body.get("history", []), json_body.get("overrides", {}))

        # To fix citation bug,below code is added.aparmar
        return {
                "data_points": r["data_points"],
                "answer": r["answer"],
                "thoughts": r["thoughts"],
                "citation_lookup": r["citation_lookup"],
            }

    except Exception as ex:
        log.error(f"Error in chat:: {ex}")
        raise HTTPException(status_code=500, detail=str(ex)) from ex

@app.get("/getblobclienturl")
async def get_blob_client_url():
    """Get a URL for a file in Blob Storage with SAS token.

    This function generates a Shared Access Signature (SAS) token for accessing a file in Blob Storage.
    The generated URL includes the SAS token as a query parameter.

    Returns:
        dict: A dictionary containing the URL with the SAS token.
    """
    sas_token = generate_account_sas(
        ENV["AZURE_BLOB_STORAGE_ACCOUNT"],
        ENV["AZURE_BLOB_STORAGE_KEY"],
        resource_types=ResourceTypes(object=True, service=True, container=True),
        permission=AccountSasPermissions(
            read=True,
            write=True,
            list=True,
            delete=False,
            add=True,
            create=True,
            update=True,
            process=False,
        ),
        expiry=datetime.utcnow() + timedelta(hours=1),
    )
    return {"url": f"{blob_client.url}?{sas_token}"}

@app.post("/getalluploadstatus")
async def get_all_upload_status(request: Request):
    """
    Get the status and tags of all file uploads in the last N hours.

    Parameters:
    - request: The HTTP request object.

    Returns:
    - results: The status of all file uploads in the specified timeframe.
    """
    json_body = await request.json()
    timeframe = json_body.get("timeframe")
    state = json_body.get("state")
    folder = json_body.get("folder")
    tag = json_body.get("tag")   
    try:
        results = statusLog.read_files_status_by_timeframe(timeframe, 
            State[state], 
            folder, 
            tag,
            os.environ["AZURE_BLOB_STORAGE_UPLOAD_CONTAINER"])

        # retrieve tags for each file
         # Initialize an empty list to hold the tags
        items = []              
        cosmos_client = CosmosClient(url=tagsHelper._url, credential=tagsHelper._key)
        database = cosmos_client.get_database_client(tagsHelper._database_name)
        container = database.get_container_client(tagsHelper._container_name)
        query_string = "SELECT DISTINCT VALUE t FROM c JOIN t IN c.tags"
        items = list(container.query_items(
            query=query_string,
            enable_cross_partition_query=True
        ))           

        # Extract and split tags
        unique_tags = set()
        for item in items:
            tags = item.split(',')
            unique_tags.update(tags)        

        
    except Exception as ex:
        log.exception("Exception in /getalluploadstatus")
        raise HTTPException(status_code=500, detail=str(ex)) from ex
    return results

@app.post("/getfolders")
async def get_folders(request: Request):
    """
    Get all folders.

    Parameters:
    - request: The HTTP request object.

    Returns:
    - results: list of unique folders.
    """
    try:
        blob_container = blob_client.get_container_client(os.environ["AZURE_BLOB_STORAGE_UPLOAD_CONTAINER"])
        # Initialize an empty list to hold the folder paths
        folders = []
        # List all blobs in the container
        blob_list = blob_container.list_blobs()
        # Iterate through the blobs and extract folder names and add unique values to the list
        for blob in blob_list:
            # Extract the folder path if exists
            folder_path = os.path.dirname(blob.name)
            if folder_path and folder_path not in folders:
                folders.append(folder_path)
    except Exception as ex:
        log.exception("Exception in /getfolders")
        raise HTTPException(status_code=500, detail=str(ex)) from ex
    return folders


@app.post("/deleteItems")
async def delete_Items(request: Request):
    """
    Delete a blob.

    Parameters:
    - request: The HTTP request object.

    Returns:
    - results: list of unique folders.
    """
    json_body = await request.json()
    full_path = json_body.get("path")
    # remove the container prefix
    path = full_path.split("/", 1)[1]
    try:
        blob_container = blob_client.get_container_client(os.environ["AZURE_BLOB_STORAGE_UPLOAD_CONTAINER"])
        blob_container.delete_blob(path)
        statusLog.upsert_document(document_path=full_path,
            status='Delete intiated',
            status_classification=StatusClassification.INFO,
            state=State.DELETING,
            fresh_start=False)
        statusLog.save_document(document_path=full_path)   

    except Exception as ex:
        log.exception("Exception in /delete_Items")
        raise HTTPException(status_code=500, detail=str(ex)) from ex
    return True


@app.post("/resubmitItems")
async def resubmit_Items(request: Request):
    """
    Resubmit a blob.

    Parameters:
    - request: The HTTP request object.

    Returns:
    - results: list of unique folders.
    """
    json_body = await request.json()
    path = json_body.get("path")
    # remove the container prefix
    path = path.split("/", 1)[1]
    try:
        blob_container = blob_client.get_container_client(os.environ["AZURE_BLOB_STORAGE_UPLOAD_CONTAINER"])
        # Read the blob content into memory
        blob_data = blob_container.download_blob(path).readall()
        # Overwrite the blob with the modified data
        blob_container.upload_blob(name=path, data=blob_data, overwrite=True)  
        statusLog.upsert_document(document_path=path,
                    status='Resubmitted to the processing pipeline',
                    status_classification=StatusClassification.INFO,
                    state=State.QUEUED,
                    fresh_start=False)
        statusLog.save_document(document_path=path)   

    except Exception as ex:
        log.exception("Exception in /delete_Items")
        raise HTTPException(status_code=500, detail=str(ex)) from ex
    return True


@app.post("/gettags")
async def get_tags(request: Request):
    """
    Get all tags.

    Parameters:
    - request: The HTTP request object.

    Returns:
    - results: list of unique tags.
    """
    try:
        # Initialize an empty list to hold the tags
        items = []              
        cosmos_client = CosmosClient(url=statusLog._url, credential=statusLog._key)     
        database = cosmos_client.get_database_client(statusLog._database_name)               
        container = database.get_container_client(statusLog._container_name) 
        query_string = "SELECT DISTINCT VALUE t FROM c JOIN t IN c.tags"  
        items = list(container.query_items(
            query=query_string,
            enable_cross_partition_query=True
        ))           

        # Extract and split tags
        unique_tags = set()
        for item in items:
            tags = item.split(',')
            unique_tags.update(tags)                  
                
    except Exception as ex:
        log.exception("Exception in /gettags")
        raise HTTPException(status_code=500, detail=str(ex)) from ex
    return unique_tags

@app.post("/logstatus")
async def logstatus(request: Request):
    """
    Log the status of a file upload to CosmosDB.

    Parameters:
    - request: Request object containing the HTTP request data.

    Returns:
    - A dictionary with the status code 200 if successful, or an error
        message with status code 500 if an exception occurs.
    """
    try:
        json_body = await request.json()
        path = json_body.get("path")
        status = json_body.get("status")
        status_classification = StatusClassification[json_body.get("status_classification").upper()]
        state = State[json_body.get("state").upper()]

        statusLog.upsert_document(document_path=path,
                                  status=status,
                                  status_classification=status_classification,
                                  state=state,
                                  fresh_start=True)
        statusLog.save_document(document_path=path)

    except Exception as ex:
        log.exception("Exception in /logstatus")
        raise HTTPException(status_code=500, detail=str(ex)) from ex
    raise HTTPException(status_code=200, detail="Success")

# Return AZURE_OPENAI_CHATGPT_DEPLOYMENT
@app.get("/getInfoData")
async def get_info_data():
    """
    Get the info data for the app.

    Returns:
        dict: A dictionary containing various information data for the app.
            - "AZURE_OPENAI_CHATGPT_DEPLOYMENT": The deployment information for Azure OpenAI ChatGPT.
            - "AZURE_OPENAI_MODEL_NAME": The name of the Azure OpenAI model.
            - "AZURE_OPENAI_MODEL_VERSION": The version of the Azure OpenAI model.
            - "AZURE_OPENAI_SERVICE": The Azure OpenAI service information.
            - "AZURE_SEARCH_SERVICE": The Azure search service information.
            - "AZURE_SEARCH_INDEX": The Azure search index information.
            - "TARGET_LANGUAGE": The target language for query terms.
            - "USE_AZURE_OPENAI_EMBEDDINGS": Flag indicating whether to use Azure OpenAI embeddings.
            - "EMBEDDINGS_DEPLOYMENT": The deployment information for embeddings.
            - "EMBEDDINGS_MODEL_NAME": The name of the embeddings model.
            - "EMBEDDINGS_MODEL_VERSION": The version of the embeddings model.
    """
    response = {
        "AZURE_OPENAI_CHATGPT_DEPLOYMENT": ENV["AZURE_OPENAI_CHATGPT_DEPLOYMENT"],
        "AZURE_OPENAI_MODEL_NAME": f"{model_name}",
        "AZURE_OPENAI_MODEL_VERSION": f"{model_version}",
        "AZURE_OPENAI_SERVICE": ENV["AZURE_OPENAI_SERVICE"],
        "AZURE_SEARCH_SERVICE": ENV["AZURE_SEARCH_SERVICE"],
        "AZURE_SEARCH_INDEX": ENV["AZURE_SEARCH_INDEX"],
        "TARGET_LANGUAGE": ENV["QUERY_TERM_LANGUAGE"],
        "USE_AZURE_OPENAI_EMBEDDINGS": ENV["USE_AZURE_OPENAI_EMBEDDINGS"],
        "EMBEDDINGS_DEPLOYMENT": ENV["EMBEDDING_DEPLOYMENT_NAME"],
        "EMBEDDINGS_MODEL_NAME": f"{embedding_model_name}",
        "EMBEDDINGS_MODEL_VERSION": f"{embedding_model_version}",
    }
    return response

# Return AZURE_OPENAI_CHATGPT_DEPLOYMENT
@app.get("/getWarningBanner")
async def get_warning_banner():
    """Get the warning banner text"""
    response ={
            "WARNING_BANNER_TEXT": ENV["CHAT_WARNING_BANNER_TEXT"]
        }
    return response

@app.post("/getcitation")
async def get_citation(request: Request):
    """
    Get the citation for a given file

    Parameters:
        request (Request): The HTTP request object

    Returns:
        dict: The citation results in JSON format
    """
    try:
        json_body = await request.json()
        citation = urllib.parse.unquote(json_body.get("citation"))    
        blob = blob_container.get_blob_client(citation).download_blob()
        decoded_text = blob.readall().decode()
        results = json.loads(decoded_text)
    except Exception as ex:
        log.exception("Exception in /getcitation")
        raise HTTPException(status_code=500, detail=str(ex)) from ex
    return results

# Return APPLICATION_TITLE
@app.get("/getApplicationTitle")
async def get_application_title():
    """Get the application title text
    
    Returns:
        dict: A dictionary containing the application title.
    """
    response = {
            "APPLICATION_TITLE": ENV["APPLICATION_TITLE"]
        }
    return response

@app.get("/getalltags")
async def get_all_tags():
    """
    Get the status of all tags in the system

    Returns:
        dict: A dictionary containing the status of all tags
    """
    try:
        results = statusLog.get_all_tags()
    except Exception as ex:
        log.exception("Exception in /getalltags")
        raise HTTPException(status_code=500, detail=str(ex)) from ex
    return results

@app.post("/retryFile")
async def retryFile(request: Request):
    """
    Retries submission of a file

    Returns:
        dict: A dictionary containing the status of all tags
    """
    json_body = await request.json()
    filePath = json_body.get("filePath")
    
    try:
        file_path_parsed = filePath.replace(ENV["AZURE_BLOB_STORAGE_UPLOAD_CONTAINER"] + "/", "")
        blob = blob_client.get_blob_client(ENV["AZURE_BLOB_STORAGE_UPLOAD_CONTAINER"], file_path_parsed)  
        if blob.exists():
            raw_file = blob.download_blob().readall()
            # Overwrite the existing blob with new data
            blob.upload_blob(raw_file, overwrite=True) 

            statusLog.upsert_document(document_path=filePath,
                        status='Resubmitted to the processing pipeline',
                        status_classification=StatusClassification.INFO,
                        state=State.QUEUED,
                        fresh_start=False)
            statusLog.save_document(document_path=filePath)   

    except Exception as ex:
        logging.exception("Exception in /retryFile")
        raise HTTPException(status_code=500, detail=str(ex)) from ex
    return {"status": 200}


app.mount("/", StaticFiles(directory="static"), name="static")

if __name__ == "__main__":
    log.info("IA WebApp Starting Up...")<|MERGE_RESOLUTION|>--- conflicted
+++ resolved
@@ -66,12 +66,8 @@
     "ENRICHMENT_APPSERVICE_NAME": "enrichment",
     "TARGET_TRANSLATION_LANGUAGE": "en",
     "ENRICHMENT_ENDPOINT": None,
-<<<<<<< HEAD
     "ENRICHMENT_KEY": None,
     "AZURE_MANAGEMENT_URL": None
-=======
-    "ENRICHMENT_KEY": None    
->>>>>>> 05304bd6
 }
 
 for key, value in ENV.items():
