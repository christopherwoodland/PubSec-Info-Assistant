# Copyright (c) Microsoft Corporation.
# Licensed under the MIT license.

import logging
import os
import json
import urllib.parse
from datetime import datetime, timedelta
from fastapi.staticfiles import StaticFiles
from fastapi import FastAPI, HTTPException, Request
from fastapi.responses import RedirectResponse
import openai
from approaches.chatrrrbingcompare import ChatReadRetrieveReadBingCompare
from approaches.chatbingsearchcompare import ChatBingSearchCompare
from approaches.chatreadretrieveread import ChatReadRetrieveReadApproach
from approaches.gpt_direct_approach import GPTDirectApproach
from approaches.approach import Approaches
from azure.core.credentials import AzureKeyCredential
from azure.identity import DefaultAzureCredential, AzureAuthorityHosts
from azure.mgmt.cognitiveservices import CognitiveServicesManagementClient
from azure.search.documents import SearchClient
from azure.storage.blob import (
    AccountSasPermissions,
    BlobServiceClient,
    ResourceTypes,
    generate_account_sas,
)
from shared_code.status_log import State, StatusClassification, StatusLog, StatusQueryLevel
from approaches.chatbingsearch import ChatBingSearch
from azure.cosmos import CosmosClient


# === ENV Setup ===

ENV = {
    "AZURE_BLOB_STORAGE_ACCOUNT": None,
    "AZURE_BLOB_STORAGE_ENDPOINT": None,
    "AZURE_BLOB_STORAGE_KEY": None,
    "AZURE_BLOB_STORAGE_CONTAINER": "content",
    "AZURE_BLOB_STORAGE_UPLOAD_CONTAINER": "upload",
    "AZURE_SEARCH_SERVICE": "gptkb",
    "AZURE_SEARCH_SERVICE_ENDPOINT": None,
    "AZURE_SEARCH_SERVICE_KEY": None,
    "AZURE_SEARCH_INDEX": "gptkbindex",
    "USE_SEMANTIC_RERANKER": "true",
    "AZURE_OPENAI_SERVICE": "myopenai",
    "AZURE_OPENAI_RESOURCE_GROUP": "",
    "AZURE_OPENAI_ENDPOINT": "",
    "AZURE_OPENAI_AUTHORITY_HOST": "AzureCloud",
    "AZURE_OPENAI_CHATGPT_DEPLOYMENT": "gpt-35-turbo-16k",
    "AZURE_OPENAI_CHATGPT_MODEL_NAME": "",
    "AZURE_OPENAI_CHATGPT_MODEL_VERSION": "",
    "USE_AZURE_OPENAI_EMBEDDINGS": "false",
    "EMBEDDING_DEPLOYMENT_NAME": "",
    "AZURE_OPENAI_EMBEDDINGS_MODEL_NAME": "",
    "AZURE_OPENAI_EMBEDDINGS_VERSION": "",
    "AZURE_OPENAI_SERVICE_KEY": None,
    "AZURE_SUBSCRIPTION_ID": None,
    "AZURE_ARM_MANAGEMENT_API": "https://management.azure.com",
    "CHAT_WARNING_BANNER_TEXT": "",
    "APPLICATION_TITLE": "Information Assistant, built with Azure OpenAI",
    "KB_FIELDS_CONTENT": "content",
    "KB_FIELDS_PAGENUMBER": "pages",
    "KB_FIELDS_SOURCEFILE": "file_uri",
    "KB_FIELDS_CHUNKFILE": "chunk_file",
    "COSMOSDB_URL": None,
    "COSMOSDB_KEY": None,
    "COSMOSDB_LOG_DATABASE_NAME": "statusdb",
    "COSMOSDB_LOG_CONTAINER_NAME": "statuscontainer",
    "QUERY_TERM_LANGUAGE": "English",
    "TARGET_EMBEDDINGS_MODEL": "BAAI/bge-small-en-v1.5",
    "ENRICHMENT_APPSERVICE_URL": "enrichment",
    "TARGET_TRANSLATION_LANGUAGE": "en",
    "ENRICHMENT_ENDPOINT": None,
    "ENRICHMENT_KEY": None,
<<<<<<< HEAD
    "AZURE_MANAGEMENT_URL": None
=======
    "AZURE_AI_TRANSLATION_DOMAIN": "api.cognitive.microsofttranslator.com",
    "BING_SEARCH_ENDPOINT": "https://api.bing.microsoft.com/",
    "BING_SEARCH_KEY": "",
    "ENABLE_BING_SAFE_SEARCH": "true"   
>>>>>>> cd9aa108
}

for key, value in ENV.items():
    new_value = os.getenv(key)
    if new_value is not None:
        ENV[key] = new_value
    elif value is None:
        raise ValueError(f"Environment variable {key} not set")

str_to_bool = {'true': True, 'false': False}

log = logging.getLogger("uvicorn")
log.setLevel('DEBUG')
log.propagate = True

# Used by the OpenAI SDK
openai.api_type = "azure"
openai.api_base = ENV["AZURE_OPENAI_ENDPOINT"]
if ENV["AZURE_OPENAI_AUTHORITY_HOST"] == "AzureUSGovernment":
    AUTHORITY = AzureAuthorityHosts.AZURE_GOVERNMENT
else:
    AUTHORITY = AzureAuthorityHosts.AZURE_PUBLIC_CLOUD
openai.api_version = "2023-12-01-preview"

authority = AzureAuthorityHosts.AZURE_PUBLIC_CLOUD

# Used by the OpenAI SDK
openai.api_type = "azure"
if str_to_bool.get(ENV["IS_GOV_CLOUD_DEPLOYMENT"]):
    authority = AzureAuthorityHosts.AZURE_GOVERNMENT
    openai.api_base = f"https://" + ENV["AZURE_OPENAI_SERVICE"] + ".openai.azure.us"
else:
    openai.api_base = f"https://" + ENV["AZURE_OPENAI_SERVICE"] + ".openai.azure.com"

openai.api_version = "2023-06-01-preview"

# Use the current user identity to authenticate with Azure OpenAI, Cognitive Search and Blob Storage (no secrets needed,
# just use 'az login' locally, and managed identity when deployed on Azure). If you need to use keys, use separate AzureKeyCredential instances with the
# keys for each service
# If you encounter a blocking error during a DefaultAzureCredntial resolution, you can exclude the problematic credential by using a parameter (ex. exclude_shared_token_cache_credential=True)
<<<<<<< HEAD
azure_credential = DefaultAzureCredential(authority=authority)
=======
azure_credential = DefaultAzureCredential(authority=AUTHORITY)
>>>>>>> cd9aa108
azure_search_key_credential = AzureKeyCredential(ENV["AZURE_SEARCH_SERVICE_KEY"])

# Setup StatusLog to allow access to CosmosDB for logging
statusLog = StatusLog(
    ENV["COSMOSDB_URL"],
    ENV["COSMOSDB_KEY"],
    ENV["COSMOSDB_LOG_DATABASE_NAME"],
    ENV["COSMOSDB_LOG_CONTAINER_NAME"]
)
tagsHelper = TagsHelper(
    ENV["COSMOSDB_URL"],
    ENV["COSMOSDB_KEY"],
    ENV["COSMOSDB_LOG_DATABASE_NAME"],
    ENV["COSMOSDB_LOG_CONTAINER_NAME"]
)

# Comment these two lines out if using keys, set your API key in the OPENAI_API_KEY environment variable instead
# openai.api_type = "azure_ad"
# openai_token = azure_credential.get_token("https://cognitiveservices.azure.com/.default")
openai.api_key = ENV["AZURE_OPENAI_SERVICE_KEY"]

# Set up clients for Cognitive Search and Storage
search_client = SearchClient(
    endpoint=ENV["AZURE_SEARCH_SERVICE_ENDPOINT"],
    index_name=ENV["AZURE_SEARCH_INDEX"],
    credential=azure_search_key_credential,
)
blob_client = BlobServiceClient(
    account_url=ENV["AZURE_BLOB_STORAGE_ENDPOINT"],
    credential=ENV["AZURE_BLOB_STORAGE_KEY"],
)
blob_container = blob_client.get_container_client(ENV["AZURE_BLOB_STORAGE_CONTAINER"])

model_name = ''
model_version = ''

<<<<<<< HEAD
ENV["IS_GOV_CLOUD_DEPLOYMENT"] == "True"

# Python issue Logged > https://github.com/Azure/azure-sdk-for-python/issues/34337
# Once fixed, this If statement can be removed. 
if (str_to_bool.get(ENV["IS_GOV_CLOUD_DEPLOYMENT"])):
=======
# Set up OpenAI management client

## Temp fix for issue https://github.com/Azure/azure-sdk-for-python/issues/34337.
## Remove this if/else once the issue is fixed in the SDK.
if "azure.us" in ENV["AZURE_OPENAI_ENDPOINT"]:
>>>>>>> cd9aa108
    model_name = ENV["AZURE_OPENAI_CHATGPT_MODEL_NAME"]
    model_version = ENV["AZURE_OPENAI_CHATGPT_MODEL_VERSION"]
    embedding_model_name = ENV["AZURE_OPENAI_EMBEDDINGS_MODEL_NAME"]
    embedding_model_version = ENV["AZURE_OPENAI_EMBEDDINGS_VERSION"]
else:
    openai_mgmt_client = CognitiveServicesManagementClient(
        credential=azure_credential,
        subscription_id=ENV["AZURE_SUBSCRIPTION_ID"],
        base_url=ENV["AZURE_ARM_MANAGEMENT_API"])

    deployment = openai_mgmt_client.deployments.get(
        resource_group_name=ENV["AZURE_OPENAI_RESOURCE_GROUP"],
        account_name=ENV["AZURE_OPENAI_SERVICE"],
        deployment_name=ENV["AZURE_OPENAI_CHATGPT_DEPLOYMENT"])

    model_name = deployment.properties.model.name
    model_version = deployment.properties.model.version

    if (str_to_bool.get(ENV["USE_AZURE_OPENAI_EMBEDDINGS"])):
        embedding_deployment = openai_mgmt_client.deployments.get(
            resource_group_name=ENV["AZURE_OPENAI_RESOURCE_GROUP"],
            account_name=ENV["AZURE_OPENAI_SERVICE"],
            deployment_name=ENV["EMBEDDING_DEPLOYMENT_NAME"])

        embedding_model_name = embedding_deployment.properties.model.name
        embedding_model_version = embedding_deployment.properties.model.version
    else:
        embedding_model_name = ""
        embedding_model_version = ""

chat_approaches = {
    Approaches.ReadRetrieveRead: ChatReadRetrieveReadApproach(
                                    search_client,
                                    ENV["AZURE_OPENAI_ENDPOINT"],
                                    ENV["AZURE_OPENAI_SERVICE_KEY"],
                                    ENV["AZURE_OPENAI_CHATGPT_DEPLOYMENT"],
                                    ENV["KB_FIELDS_SOURCEFILE"],
                                    ENV["KB_FIELDS_CONTENT"],
                                    ENV["KB_FIELDS_PAGENUMBER"],
                                    ENV["KB_FIELDS_CHUNKFILE"],
                                    ENV["AZURE_BLOB_STORAGE_CONTAINER"],
                                    blob_client,
                                    ENV["QUERY_TERM_LANGUAGE"],
                                    model_name,
                                    model_version,
                                    ENV["TARGET_EMBEDDINGS_MODEL"],
                                    ENV["ENRICHMENT_APPSERVICE_URL"],
                                    ENV["TARGET_TRANSLATION_LANGUAGE"],
                                    ENV["ENRICHMENT_ENDPOINT"],
                                    ENV["ENRICHMENT_KEY"],
                                    ENV["AZURE_AI_TRANSLATION_DOMAIN"],
                                    str_to_bool.get(ENV["USE_SEMANTIC_RERANKER"])
                                ),
    Approaches.ChatBingSearch: ChatBingSearch(
                                    model_name,
                                    ENV["AZURE_OPENAI_CHATGPT_DEPLOYMENT"],
                                    ENV["TARGET_TRANSLATION_LANGUAGE"],
                                    ENV["BING_SEARCH_ENDPOINT"],
                                    ENV["BING_SEARCH_KEY"],
                                    str_to_bool.get(ENV["ENABLE_BING_SAFE_SEARCH"])
    ),
    Approaches.ChatBingSearchCompare: ChatBingSearchCompare( 
                                    model_name,
                                    ENV["AZURE_OPENAI_CHATGPT_DEPLOYMENT"],
                                    ENV["TARGET_TRANSLATION_LANGUAGE"],
                                    ENV["BING_SEARCH_ENDPOINT"],
                                    ENV["BING_SEARCH_KEY"],
                                    str_to_bool.get(ENV["ENABLE_BING_SAFE_SEARCH"])
    ),
    Approaches.BingRRRCompare: ChatReadRetrieveReadBingCompare(
                                    search_client,
                                    ENV["AZURE_OPENAI_SERVICE"],
                                    ENV["AZURE_OPENAI_SERVICE_KEY"],
                                    ENV["AZURE_OPENAI_CHATGPT_DEPLOYMENT"],
                                    ENV["KB_FIELDS_SOURCEFILE"],
                                    ENV["KB_FIELDS_CONTENT"],
                                    ENV["KB_FIELDS_PAGENUMBER"],
                                    ENV["KB_FIELDS_CHUNKFILE"],
                                    ENV["AZURE_BLOB_STORAGE_CONTAINER"],
                                    blob_client,
                                    ENV["QUERY_TERM_LANGUAGE"],
                                    model_name,
                                    model_version,
                                    ENV["TARGET_EMBEDDINGS_MODEL"],
                                    ENV["ENRICHMENT_APPSERVICE_URL"],
                                    ENV["TARGET_TRANSLATION_LANGUAGE"],
                                    ENV["ENRICHMENT_ENDPOINT"],
<<<<<<< HEAD
                                    ENV["ENRICHMENT_KEY"]
                                ),
    Approaches.GPTDirect: GPTDirectApproach(
                                ENV["AZURE_OPENAI_SERVICE"],
                                ENV["AZURE_OPENAI_SERVICE_KEY"],
                                ENV["AZURE_OPENAI_CHATGPT_DEPLOYMENT"],
                                ENV["QUERY_TERM_LANGUAGE"],
                                model_name,
                                model_version,
                                str_to_bool.get(ENV["IS_GOV_CLOUD_DEPLOYMENT"])
    )
=======
                                    ENV["ENRICHMENT_KEY"],
                                    ENV["AZURE_AI_TRANSLATION_DOMAIN"],
                                    str_to_bool.get(ENV["USE_SEMANTIC_RERANKER"])
                                )
>>>>>>> cd9aa108
}


# Create API
app = FastAPI(
    title="IA Web API",
    description="A Python API to serve as Backend For the Information Assistant Web App",
    version="0.1.0",
    docs_url="/docs",
)

@app.get("/", include_in_schema=False, response_class=RedirectResponse)
async def root():
    """Redirect to the index.html page"""
    return RedirectResponse(url="/index.html")


@app.post("/chat")
async def chat(request: Request):
    """Chat with the bot using a given approach

    Args:
        request (Request): The incoming request object

    Returns:
        dict: The response containing the chat results

    Raises:
        dict: The error response if an exception occurs during the chat
    """
    json_body = await request.json()
    approach = json_body.get("approach")
    try:
        impl = chat_approaches.get(Approaches(int(approach)))
        if not impl:
            return {"error": "unknown approach"}, 400
        r = await impl.run(json_body.get("history", []), json_body.get("overrides", {}))
       
        # To fix citation bug,below code is added.aparmar
        return {
                "data_points": r["data_points"],
                "answer": r["answer"],
                "thoughts": r["thoughts"],
                "citation_lookup": r["citation_lookup"],
            }

    except Exception as ex:
        log.error(f"Error in chat:: {ex}")
        raise HTTPException(status_code=500, detail=str(ex)) from ex

@app.get("/getblobclienturl")
async def get_blob_client_url():
    """Get a URL for a file in Blob Storage with SAS token.

    This function generates a Shared Access Signature (SAS) token for accessing a file in Blob Storage.
    The generated URL includes the SAS token as a query parameter.

    Returns:
        dict: A dictionary containing the URL with the SAS token.
    """
    sas_token = generate_account_sas(
        ENV["AZURE_BLOB_STORAGE_ACCOUNT"],
        ENV["AZURE_BLOB_STORAGE_KEY"],
        resource_types=ResourceTypes(object=True, service=True, container=True),
        permission=AccountSasPermissions(
            read=True,
            write=True,
            list=True,
            delete=False,
            add=True,
            create=True,
            update=True,
            process=False,
        ),
        expiry=datetime.utcnow() + timedelta(hours=1),
    )
    return {"url": f"{blob_client.url}?{sas_token}"}

@app.post("/getalluploadstatus")
async def get_all_upload_status(request: Request):
    """
    Get the status and tags of all file uploads in the last N hours.

    Parameters:
    - request: The HTTP request object.

    Returns:
    - results: The status of all file uploads in the specified timeframe.
    """
    json_body = await request.json()
    timeframe = json_body.get("timeframe")
    state = json_body.get("state")
    folder = json_body.get("folder")
    tag = json_body.get("tag")   
    try:
        results = statusLog.read_files_status_by_timeframe(timeframe, 
            State[state], 
            folder, 
            tag,
            os.environ["AZURE_BLOB_STORAGE_UPLOAD_CONTAINER"])

        # retrieve tags for each file
         # Initialize an empty list to hold the tags
        items = []              
        cosmos_client = CosmosClient(url=statusLog._url, credential=statusLog._key)
        database = cosmos_client.get_database_client(statusLog._database_name)
        container = database.get_container_client(statusLog._container_name)
        query_string = "SELECT DISTINCT VALUE t FROM c JOIN t IN c.tags"
        items = list(container.query_items(
            query=query_string,
            enable_cross_partition_query=True
        ))           

        # Extract and split tags
        unique_tags = set()
        for item in items:
            tags = item.split(',')
            unique_tags.update(tags)        

        
    except Exception as ex:
        log.exception("Exception in /getalluploadstatus")
        raise HTTPException(status_code=500, detail=str(ex)) from ex
    return results

@app.post("/getfolders")
async def get_folders(request: Request):
    """
    Get all folders.

    Parameters:
    - request: The HTTP request object.

    Returns:
    - results: list of unique folders.
    """
    try:
        blob_container = blob_client.get_container_client(os.environ["AZURE_BLOB_STORAGE_UPLOAD_CONTAINER"])
        # Initialize an empty list to hold the folder paths
        folders = []
        # List all blobs in the container
        blob_list = blob_container.list_blobs()
        # Iterate through the blobs and extract folder names and add unique values to the list
        for blob in blob_list:
            # Extract the folder path if exists
            folder_path = os.path.dirname(blob.name)
            if folder_path and folder_path not in folders:
                folders.append(folder_path)
    except Exception as ex:
        log.exception("Exception in /getfolders")
        raise HTTPException(status_code=500, detail=str(ex)) from ex
    return folders


@app.post("/deleteItems")
async def delete_Items(request: Request):
    """
    Delete a blob.

    Parameters:
    - request: The HTTP request object.

    Returns:
    - results: list of unique folders.
    """
    json_body = await request.json()
    full_path = json_body.get("path")
    # remove the container prefix
    path = full_path.split("/", 1)[1]
    try:
        blob_container = blob_client.get_container_client(os.environ["AZURE_BLOB_STORAGE_UPLOAD_CONTAINER"])
        blob_container.delete_blob(path)
        statusLog.upsert_document(document_path=full_path,
            status='Delete intiated',
            status_classification=StatusClassification.INFO,
            state=State.DELETING,
            fresh_start=False)
        statusLog.save_document(document_path=full_path)   

    except Exception as ex:
        log.exception("Exception in /delete_Items")
        raise HTTPException(status_code=500, detail=str(ex)) from ex
    return True


@app.post("/resubmitItems")
async def resubmit_Items(request: Request):
    """
    Resubmit a blob.

    Parameters:
    - request: The HTTP request object.

    Returns:
    - results: list of unique folders.
    """
    json_body = await request.json()
    path = json_body.get("path")
    # remove the container prefix
    path = path.split("/", 1)[1]
    try:
        blob_container = blob_client.get_container_client(os.environ["AZURE_BLOB_STORAGE_UPLOAD_CONTAINER"])
        # Read the blob content into memory
        blob_data = blob_container.download_blob(path).readall()
        # Overwrite the blob with the modified data
        blob_container.upload_blob(name=path, data=blob_data, overwrite=True)  
        statusLog.upsert_document(document_path=path,
                    status='Resubmitted to the processing pipeline',
                    status_classification=StatusClassification.INFO,
                    state=State.QUEUED,
                    fresh_start=False)
        statusLog.save_document(document_path=path)   

    except Exception as ex:
        log.exception("Exception in /delete_Items")
        raise HTTPException(status_code=500, detail=str(ex)) from ex
    return True


@app.post("/gettags")
async def get_tags(request: Request):
    """
    Get all tags.

    Parameters:
    - request: The HTTP request object.

    Returns:
    - results: list of unique tags.
    """
    try:
        # Initialize an empty list to hold the tags
        items = []              
        cosmos_client = CosmosClient(url=statusLog._url, credential=statusLog._key)     
        database = cosmos_client.get_database_client(statusLog._database_name)               
        container = database.get_container_client(statusLog._container_name) 
        query_string = "SELECT DISTINCT VALUE t FROM c JOIN t IN c.tags"  
        items = list(container.query_items(
            query=query_string,
            enable_cross_partition_query=True
        ))           

        # Extract and split tags
        unique_tags = set()
        for item in items:
            tags = item.split(',')
            unique_tags.update(tags)                  
                
    except Exception as ex:
        log.exception("Exception in /gettags")
        raise HTTPException(status_code=500, detail=str(ex)) from ex
    return unique_tags

@app.post("/logstatus")
async def logstatus(request: Request):
    """
    Log the status of a file upload to CosmosDB.

    Parameters:
    - request: Request object containing the HTTP request data.

    Returns:
    - A dictionary with the status code 200 if successful, or an error
        message with status code 500 if an exception occurs.
    """
    try:
        json_body = await request.json()
        path = json_body.get("path")
        status = json_body.get("status")
        status_classification = StatusClassification[json_body.get("status_classification").upper()]
        state = State[json_body.get("state").upper()]

        statusLog.upsert_document(document_path=path,
                                  status=status,
                                  status_classification=status_classification,
                                  state=state,
                                  fresh_start=True)
        statusLog.save_document(document_path=path)

    except Exception as ex:
        log.exception("Exception in /logstatus")
        raise HTTPException(status_code=500, detail=str(ex)) from ex
    raise HTTPException(status_code=200, detail="Success")

# Return AZURE_OPENAI_CHATGPT_DEPLOYMENT
@app.get("/getInfoData")
async def get_info_data():
    """
    Get the info data for the app.

    Returns:
        dict: A dictionary containing various information data for the app.
            - "AZURE_OPENAI_CHATGPT_DEPLOYMENT": The deployment information for Azure OpenAI ChatGPT.
            - "AZURE_OPENAI_MODEL_NAME": The name of the Azure OpenAI model.
            - "AZURE_OPENAI_MODEL_VERSION": The version of the Azure OpenAI model.
            - "AZURE_OPENAI_SERVICE": The Azure OpenAI service information.
            - "AZURE_SEARCH_SERVICE": The Azure search service information.
            - "AZURE_SEARCH_INDEX": The Azure search index information.
            - "TARGET_LANGUAGE": The target language for query terms.
            - "USE_AZURE_OPENAI_EMBEDDINGS": Flag indicating whether to use Azure OpenAI embeddings.
            - "EMBEDDINGS_DEPLOYMENT": The deployment information for embeddings.
            - "EMBEDDINGS_MODEL_NAME": The name of the embeddings model.
            - "EMBEDDINGS_MODEL_VERSION": The version of the embeddings model.
    """
    response = {
        "AZURE_OPENAI_CHATGPT_DEPLOYMENT": ENV["AZURE_OPENAI_CHATGPT_DEPLOYMENT"],
        "AZURE_OPENAI_MODEL_NAME": f"{model_name}",
        "AZURE_OPENAI_MODEL_VERSION": f"{model_version}",
        "AZURE_OPENAI_SERVICE": ENV["AZURE_OPENAI_SERVICE"],
        "AZURE_SEARCH_SERVICE": ENV["AZURE_SEARCH_SERVICE"],
        "AZURE_SEARCH_INDEX": ENV["AZURE_SEARCH_INDEX"],
        "TARGET_LANGUAGE": ENV["QUERY_TERM_LANGUAGE"],
        "USE_AZURE_OPENAI_EMBEDDINGS": ENV["USE_AZURE_OPENAI_EMBEDDINGS"],
        "EMBEDDINGS_DEPLOYMENT": ENV["EMBEDDING_DEPLOYMENT_NAME"],
        "EMBEDDINGS_MODEL_NAME": f"{embedding_model_name}",
        "EMBEDDINGS_MODEL_VERSION": f"{embedding_model_version}",
    }
    return response

# Return AZURE_OPENAI_CHATGPT_DEPLOYMENT
@app.get("/getWarningBanner")
async def get_warning_banner():
    """Get the warning banner text"""
    response ={
            "WARNING_BANNER_TEXT": ENV["CHAT_WARNING_BANNER_TEXT"]
        }
    return response

@app.post("/getcitation")
async def get_citation(request: Request):
    """
    Get the citation for a given file

    Parameters:
        request (Request): The HTTP request object

    Returns:
        dict: The citation results in JSON format
    """
    try:
        json_body = await request.json()
        citation = urllib.parse.unquote(json_body.get("citation"))    
        blob = blob_container.get_blob_client(citation).download_blob()
        decoded_text = blob.readall().decode()
        results = json.loads(decoded_text)
    except Exception as ex:
        log.exception("Exception in /getcitation")
        raise HTTPException(status_code=500, detail=str(ex)) from ex
    return results

# Return APPLICATION_TITLE
@app.get("/getApplicationTitle")
async def get_application_title():
    """Get the application title text
    
    Returns:
        dict: A dictionary containing the application title.
    """
    response = {
            "APPLICATION_TITLE": ENV["APPLICATION_TITLE"]
        }
    return response

@app.get("/getalltags")
async def get_all_tags():
    """
    Get the status of all tags in the system

    Returns:
        dict: A dictionary containing the status of all tags
    """
    try:
        results = statusLog.get_all_tags()
    except Exception as ex:
        log.exception("Exception in /getalltags")
        raise HTTPException(status_code=500, detail=str(ex)) from ex
    return results

@app.post("/retryFile")
async def retryFile(request: Request):
    """
    Retries submission of a file

    Returns:
        dict: A dictionary containing the status of all tags
    """
    json_body = await request.json()
    filePath = json_body.get("filePath")
    
    try:
        file_path_parsed = filePath.replace(ENV["AZURE_BLOB_STORAGE_UPLOAD_CONTAINER"] + "/", "")
        blob = blob_client.get_blob_client(ENV["AZURE_BLOB_STORAGE_UPLOAD_CONTAINER"], file_path_parsed)  
        if blob.exists():
            raw_file = blob.download_blob().readall()
            # Overwrite the existing blob with new data
            blob.upload_blob(raw_file, overwrite=True) 

            statusLog.upsert_document(document_path=filePath,
                        status='Resubmitted to the processing pipeline',
                        status_classification=StatusClassification.INFO,
                        state=State.QUEUED,
                        fresh_start=False)
            statusLog.save_document(document_path=filePath)   

    except Exception as ex:
        logging.exception("Exception in /retryFile")
        raise HTTPException(status_code=500, detail=str(ex)) from ex
    return {"status": 200}


app.mount("/", StaticFiles(directory="static"), name="static")

if __name__ == "__main__":
    log.info("IA WebApp Starting Up...")<|MERGE_RESOLUTION|>--- conflicted
+++ resolved
@@ -73,14 +73,10 @@
     "TARGET_TRANSLATION_LANGUAGE": "en",
     "ENRICHMENT_ENDPOINT": None,
     "ENRICHMENT_KEY": None,
-<<<<<<< HEAD
-    "AZURE_MANAGEMENT_URL": None
-=======
     "AZURE_AI_TRANSLATION_DOMAIN": "api.cognitive.microsofttranslator.com",
     "BING_SEARCH_ENDPOINT": "https://api.bing.microsoft.com/",
     "BING_SEARCH_KEY": "",
     "ENABLE_BING_SAFE_SEARCH": "true"   
->>>>>>> cd9aa108
 }
 
 for key, value in ENV.items():
@@ -121,11 +117,7 @@
 # just use 'az login' locally, and managed identity when deployed on Azure). If you need to use keys, use separate AzureKeyCredential instances with the
 # keys for each service
 # If you encounter a blocking error during a DefaultAzureCredntial resolution, you can exclude the problematic credential by using a parameter (ex. exclude_shared_token_cache_credential=True)
-<<<<<<< HEAD
-azure_credential = DefaultAzureCredential(authority=authority)
-=======
 azure_credential = DefaultAzureCredential(authority=AUTHORITY)
->>>>>>> cd9aa108
 azure_search_key_credential = AzureKeyCredential(ENV["AZURE_SEARCH_SERVICE_KEY"])
 
 # Setup StatusLog to allow access to CosmosDB for logging
@@ -162,19 +154,11 @@
 model_name = ''
 model_version = ''
 
-<<<<<<< HEAD
-ENV["IS_GOV_CLOUD_DEPLOYMENT"] == "True"
-
-# Python issue Logged > https://github.com/Azure/azure-sdk-for-python/issues/34337
-# Once fixed, this If statement can be removed. 
-if (str_to_bool.get(ENV["IS_GOV_CLOUD_DEPLOYMENT"])):
-=======
 # Set up OpenAI management client
 
 ## Temp fix for issue https://github.com/Azure/azure-sdk-for-python/issues/34337.
 ## Remove this if/else once the issue is fixed in the SDK.
 if "azure.us" in ENV["AZURE_OPENAI_ENDPOINT"]:
->>>>>>> cd9aa108
     model_name = ENV["AZURE_OPENAI_CHATGPT_MODEL_NAME"]
     model_version = ENV["AZURE_OPENAI_CHATGPT_MODEL_VERSION"]
     embedding_model_name = ENV["AZURE_OPENAI_EMBEDDINGS_MODEL_NAME"]
@@ -262,8 +246,9 @@
                                     ENV["ENRICHMENT_APPSERVICE_URL"],
                                     ENV["TARGET_TRANSLATION_LANGUAGE"],
                                     ENV["ENRICHMENT_ENDPOINT"],
-<<<<<<< HEAD
-                                    ENV["ENRICHMENT_KEY"]
+                                    ENV["ENRICHMENT_KEY"],
+                                    ENV["AZURE_AI_TRANSLATION_DOMAIN"],
+                                    str_to_bool.get(ENV["USE_SEMANTIC_RERANKER"])
                                 ),
     Approaches.GPTDirect: GPTDirectApproach(
                                 ENV["AZURE_OPENAI_SERVICE"],
@@ -274,12 +259,6 @@
                                 model_version,
                                 str_to_bool.get(ENV["IS_GOV_CLOUD_DEPLOYMENT"])
     )
-=======
-                                    ENV["ENRICHMENT_KEY"],
-                                    ENV["AZURE_AI_TRANSLATION_DOMAIN"],
-                                    str_to_bool.get(ENV["USE_SEMANTIC_RERANKER"])
-                                )
->>>>>>> cd9aa108
 }
 
 
