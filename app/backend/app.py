--- conflicted
+++ resolved
@@ -22,12 +22,7 @@
     ResourceTypes,
     generate_account_sas,
 )
-<<<<<<< HEAD
 from shared_code.status_log import State, StatusClassification, StatusLog, StatusQueryLevel
-=======
-from shared_code.status_log import State, StatusClassification, StatusLog
-from shared_code.tags_helper import TagsHelper
->>>>>>> 2ecae683
 from azure.cosmos import CosmosClient
 
 
@@ -276,35 +271,12 @@
     folder = json_body.get("folder")
     tag = json_body.get("tag")   
     try:
-<<<<<<< HEAD
         results = statusLog.read_files_status_by_timeframe(timeframe, 
             State[state], 
             folder, 
             tag,
             os.environ["AZURE_BLOB_STORAGE_UPLOAD_CONTAINER"])
      
-=======
-        results = statusLog.read_files_status_by_timeframe(timeframe, State[state], 
-            folder, os.environ["AZURE_BLOB_STORAGE_UPLOAD_CONTAINER"])
-
-        # retrieve tags for each file
-         # Initialize an empty list to hold the tags
-        items = []              
-        cosmos_client = CosmosClient(url=tagsHelper._url, credential=tagsHelper._key)
-        database = cosmos_client.get_database_client(tagsHelper._database_name)
-        container = database.get_container_client(tagsHelper._container_name)
-        query_string = "SELECT DISTINCT VALUE t FROM c JOIN t IN c.tags"
-        items = list(container.query_items(
-            query=query_string,
-            enable_cross_partition_query=True
-        ))           
-
-        # Extract and split tags
-        unique_tags = set()
-        for item in items:
-            tags = item.split(',')
-            unique_tags.update(tags)        
->>>>>>> 2ecae683
         
     except Exception as ex:
         log.exception("Exception in /getalluploadstatus")
