# Copyright (c) Microsoft Corporation.
# Licensed under the MIT license.

import logging
import os
import json
import urllib.parse
from datetime import datetime, timedelta
from fastapi.staticfiles import StaticFiles
from fastapi import FastAPI, HTTPException, Request
from fastapi.responses import RedirectResponse
import openai
from approaches.chatreadretrieveread import ChatReadRetrieveReadApproach
from approaches.approach import Approaches
from azure.core.credentials import AzureKeyCredential
from azure.identity import DefaultAzureCredential
from azure.mgmt.cognitiveservices import CognitiveServicesManagementClient
from azure.search.documents import SearchClient
from azure.storage.blob import (
    AccountSasPermissions,
    BlobServiceClient,
    ResourceTypes,
    generate_account_sas,
)
from shared_code.status_log import State, StatusClassification, StatusLog
from shared_code.tags_helper import TagsHelper
from azure.cosmos import CosmosClient


# === ENV Setup ===

ENV = {
    "AZURE_BLOB_STORAGE_ACCOUNT": None,
    "AZURE_BLOB_STORAGE_ENDPOINT": None,
    "AZURE_BLOB_STORAGE_KEY": None,
    "AZURE_BLOB_STORAGE_CONTAINER": "content",
    "AZURE_BLOB_STORAGE_UPLOAD_CONTAINER": "upload",
    "AZURE_SEARCH_SERVICE": "gptkb",
    "AZURE_SEARCH_SERVICE_ENDPOINT": None,
    "AZURE_SEARCH_SERVICE_KEY": None,
    "AZURE_SEARCH_INDEX": "gptkbindex",
    "AZURE_OPENAI_SERVICE": "myopenai",
    "AZURE_OPENAI_RESOURCE_GROUP": "",
    "AZURE_OPENAI_CHATGPT_DEPLOYMENT": "gpt-35-turbo-16k",
    "AZURE_OPENAI_CHATGPT_MODEL_NAME": "",
    "AZURE_OPENAI_CHATGPT_MODEL_VERSION": "",
    "USE_AZURE_OPENAI_EMBEDDINGS": "false",
    "EMBEDDING_DEPLOYMENT_NAME": "",
    "AZURE_OPENAI_EMBEDDINGS_MODEL_NAME": "",
    "AZURE_OPENAI_EMBEDDINGS_VERSION": "",
    "AZURE_OPENAI_SERVICE_KEY": None,
    "AZURE_SUBSCRIPTION_ID": None,
    "IS_GOV_CLOUD_DEPLOYMENT": "false",
    "CHAT_WARNING_BANNER_TEXT": "",
    "APPLICATION_TITLE": "Information Assistant, built with Azure OpenAI",
    "KB_FIELDS_CONTENT": "content",
    "KB_FIELDS_PAGENUMBER": "pages",
    "KB_FIELDS_SOURCEFILE": "file_uri",
    "KB_FIELDS_CHUNKFILE": "chunk_file",
    "COSMOSDB_URL": None,
    "COSMOSDB_KEY": None,
    "COSMOSDB_LOG_DATABASE_NAME": "statusdb",
    "COSMOSDB_LOG_CONTAINER_NAME": "statuscontainer",
    "COSMOSDB_TAGS_DATABASE_NAME": "tagsdb",
    "COSMOSDB_TAGS_CONTAINER_NAME": "tagscontainer",
    "QUERY_TERM_LANGUAGE": "English",
    "TARGET_EMBEDDINGS_MODEL": "BAAI/bge-small-en-v1.5",
    "ENRICHMENT_APPSERVICE_NAME": "enrichment",
    "TARGET_TRANSLATION_LANGUAGE": "en",
    "ENRICHMENT_ENDPOINT": None,
    "ENRICHMENT_KEY": None    
}

for key, value in ENV.items():
    new_value = os.getenv(key)
    if new_value is not None:
        ENV[key] = new_value
    elif value is None:
        raise ValueError(f"Environment variable {key} not set")

str_to_bool = {'true': True, 'false': False}

log = logging.getLogger("uvicorn")
log.setLevel('DEBUG')
log.propagate = True

# embedding_service_suffix = "xyoek"

# Use the current user identity to authenticate with Azure OpenAI, Cognitive Search and Blob Storage (no secrets needed,
# just use 'az login' locally, and managed identity when deployed on Azure). If you need to use keys, use separate AzureKeyCredential instances with the
# keys for each service
# If you encounter a blocking error during a DefaultAzureCredntial resolution, you can exclude the problematic credential by using a parameter (ex. exclude_shared_token_cache_credential=True)
azure_credential = DefaultAzureCredential()
azure_search_key_credential = AzureKeyCredential(ENV["AZURE_SEARCH_SERVICE_KEY"])

# Used by the OpenAI SDK
openai.api_type = "azure"
openai.api_base = "https://" + ENV["AZURE_OPENAI_SERVICE"] + ".openai.azure.com/"
openai.api_version = "2023-06-01-preview"

# Setup StatusLog to allow access to CosmosDB for logging
statusLog = StatusLog(
    ENV["COSMOSDB_URL"],
    ENV["COSMOSDB_KEY"],
    ENV["COSMOSDB_LOG_DATABASE_NAME"],
    ENV["COSMOSDB_LOG_CONTAINER_NAME"]
)
tagsHelper = TagsHelper(
    ENV["COSMOSDB_URL"],
    ENV["COSMOSDB_KEY"],
    ENV["COSMOSDB_TAGS_DATABASE_NAME"],
    ENV["COSMOSDB_TAGS_CONTAINER_NAME"]
)

# Comment these two lines out if using keys, set your API key in the OPENAI_API_KEY environment variable instead
# openai.api_type = "azure_ad"
# openai_token = azure_credential.get_token("https://cognitiveservices.azure.com/.default")
openai.api_key = ENV["AZURE_OPENAI_SERVICE_KEY"]

# Set up clients for Cognitive Search and Storage
search_client = SearchClient(
    endpoint=ENV["AZURE_SEARCH_SERVICE_ENDPOINT"],
    index_name=ENV["AZURE_SEARCH_INDEX"],
    credential=azure_search_key_credential,
)
blob_client = BlobServiceClient(
    account_url=ENV["AZURE_BLOB_STORAGE_ENDPOINT"],
    credential=ENV["AZURE_BLOB_STORAGE_KEY"],
)
blob_container = blob_client.get_container_client(ENV["AZURE_BLOB_STORAGE_CONTAINER"])

model_name = ''
model_version = ''

if str_to_bool.get(ENV["IS_GOV_CLOUD_DEPLOYMENT"]):
    model_name = ENV["AZURE_OPENAI_CHATGPT_MODEL_NAME"]
    model_version = ENV["AZURE_OPENAI_CHATGPT_MODEL_VERSION"]
    embedding_model_name = ENV["AZURE_OPENAI_EMBEDDINGS_MODEL_NAME"]
    embedding_model_version = ENV["AZURE_OPENAI_EMBEDDINGS_VERSION"]
else:
    # Set up OpenAI management client
    openai_mgmt_client = CognitiveServicesManagementClient(
        credential=azure_credential,
        subscription_id=ENV["AZURE_SUBSCRIPTION_ID"])

    deployment = openai_mgmt_client.deployments.get(
        resource_group_name=ENV["AZURE_OPENAI_RESOURCE_GROUP"],
        account_name=ENV["AZURE_OPENAI_SERVICE"],
        deployment_name=ENV["AZURE_OPENAI_CHATGPT_DEPLOYMENT"])

    model_name = deployment.properties.model.name
    model_version = deployment.properties.model.version

    if (str_to_bool.get(ENV["USE_AZURE_OPENAI_EMBEDDINGS"])):
        embedding_deployment = openai_mgmt_client.deployments.get(
            resource_group_name=ENV["AZURE_OPENAI_RESOURCE_GROUP"],
            account_name=ENV["AZURE_OPENAI_SERVICE"],
            deployment_name=ENV["EMBEDDING_DEPLOYMENT_NAME"])

        embedding_model_name = embedding_deployment.properties.model.name
        embedding_model_version = embedding_deployment.properties.model.version
    else:
        embedding_model_name = ""
        embedding_model_version = ""

chat_approaches = {
    Approaches.ReadRetrieveRead: ChatReadRetrieveReadApproach(
                                    search_client,
                                    ENV["AZURE_OPENAI_SERVICE"],
                                    ENV["AZURE_OPENAI_SERVICE_KEY"],
                                    ENV["AZURE_OPENAI_CHATGPT_DEPLOYMENT"],
                                    ENV["KB_FIELDS_SOURCEFILE"],
                                    ENV["KB_FIELDS_CONTENT"],
                                    ENV["KB_FIELDS_PAGENUMBER"],
                                    ENV["KB_FIELDS_CHUNKFILE"],
                                    ENV["AZURE_BLOB_STORAGE_CONTAINER"],
                                    blob_client,
                                    ENV["QUERY_TERM_LANGUAGE"],
                                    model_name,
                                    model_version,
                                    str_to_bool.get(ENV["IS_GOV_CLOUD_DEPLOYMENT"]),
                                    ENV["TARGET_EMBEDDINGS_MODEL"],
                                    ENV["ENRICHMENT_APPSERVICE_NAME"],
                                    ENV["TARGET_TRANSLATION_LANGUAGE"],
                                    ENV["ENRICHMENT_ENDPOINT"],
                                    ENV["ENRICHMENT_KEY"]
                                )
}


# Create API
app = FastAPI(
    title="IA Web API",
    description="A Python API to serve as Backend For the Information Assistant Web App",
    version="0.1.0",
    docs_url="/docs",
)

@app.get("/", include_in_schema=False, response_class=RedirectResponse)
async def root():
    """Redirect to the index.html page"""
    return RedirectResponse(url="/index.html")


@app.post("/chat")
async def chat(request: Request):
    """Chat with the bot using a given approach

    Args:
        request (Request): The incoming request object

    Returns:
        dict: The response containing the chat results

    Raises:
        dict: The error response if an exception occurs during the chat
    """
    json_body = await request.json()
    approach = json_body.get("approach")
    try:
        impl = chat_approaches.get(Approaches(int(approach)))
        if not impl:
            return {"error": "unknown approach"}, 400
        r = await impl.run(json_body.get("history", []), json_body.get("overrides", {}))

        # To fix citation bug,below code is added.aparmar
        return {
                "data_points": r["data_points"],
                "answer": r["answer"],
                "thoughts": r["thoughts"],
                "citation_lookup": r["citation_lookup"],
            }

    except Exception as ex:
        log.error(f"Error in chat:: {ex}")
        raise HTTPException(status_code=500, detail=str(ex)) from ex

@app.get("/getblobclienturl")
async def get_blob_client_url():
    """Get a URL for a file in Blob Storage with SAS token.

    This function generates a Shared Access Signature (SAS) token for accessing a file in Blob Storage.
    The generated URL includes the SAS token as a query parameter.

    Returns:
        dict: A dictionary containing the URL with the SAS token.
    """
    sas_token = generate_account_sas(
        ENV["AZURE_BLOB_STORAGE_ACCOUNT"],
        ENV["AZURE_BLOB_STORAGE_KEY"],
        resource_types=ResourceTypes(object=True, service=True, container=True),
        permission=AccountSasPermissions(
            read=True,
            write=True,
            list=True,
            delete=False,
            add=True,
            create=True,
            update=True,
            process=False,
        ),
        expiry=datetime.utcnow() + timedelta(hours=1),
    )
    return {"url": f"{blob_client.url}?{sas_token}"}

@app.post("/getalluploadstatus")
async def get_all_upload_status(request: Request):
    """
    Get the status and tags of all file uploads in the last N hours.

    Parameters:
    - request: The HTTP request object.

    Returns:
    - results: The status of all file uploads in the specified timeframe.
    """
    json_body = await request.json()
    timeframe = json_body.get("timeframe")
    state = json_body.get("state")
    folder = json_body.get("folder")
    try:
        results = statusLog.read_files_status_by_timeframe(timeframe, State[state], 
            folder, os.environ["AZURE_BLOB_STORAGE_UPLOAD_CONTAINER"])

<<<<<<< HEAD




=======
>>>>>>> 60ef7e76
        # retrieve tags for each file
         # Initialize an empty list to hold the tags
        items = []              
        cosmos_client = CosmosClient(url=tagsHelper._url, credential=tagsHelper._key)
        database = cosmos_client.get_database_client(tagsHelper._database_name)
        container = database.get_container_client(tagsHelper._container_name)
        query_string = "SELECT DISTINCT VALUE t FROM c JOIN t IN c.tags"
        items = list(container.query_items(
            query=query_string,
            enable_cross_partition_query=True
        ))           

        # Extract and split tags
        unique_tags = set()
        for item in items:
            tags = item.split(',')
<<<<<<< HEAD
            unique_tags.update(tags)              
        
        
        
        
        
        
        
        
=======
            unique_tags.update(tags)        
>>>>>>> 60ef7e76
        
    except Exception as ex:
        log.exception("Exception in /getalluploadstatus")
        raise HTTPException(status_code=500, detail=str(ex)) from ex
    return results

@app.post("/getfolders")
async def get_folders(request: Request):
    """
    Get all folders.

    Parameters:
    - request: The HTTP request object.

    Returns:
    - results: list of unique folders.
    """
    try:
        blob_container = blob_client.get_container_client(os.environ["AZURE_BLOB_STORAGE_UPLOAD_CONTAINER"])
        # Initialize an empty list to hold the folder paths
        folders = []
        # List all blobs in the container
        blob_list = blob_container.list_blobs()
        # Iterate through the blobs and extract folder names and add unique values to the list
        for blob in blob_list:
            # Extract the folder path if exists
            folder_path = os.path.dirname(blob.name)
            if folder_path and folder_path not in folders:
                folders.append(folder_path)
    except Exception as ex:
        log.exception("Exception in /getfolders")
        raise HTTPException(status_code=500, detail=str(ex)) from ex
    return folders

<<<<<<< HEAD
=======

@app.post("/deleteItems")
async def delete_Items(request: Request):
    """
    Delete a blob.

    Parameters:
    - request: The HTTP request object.

    Returns:
    - results: list of unique folders.
    """
    json_body = await request.json()
    path = json_body.get("path")
    # remove the container prefix
    path = path.split("/", 1)[1]
    try:
        blob_container = blob_client.get_container_client(os.environ["AZURE_BLOB_STORAGE_UPLOAD_CONTAINER"])
        blob_container.delete_blob(path)

    except Exception as ex:
        log.exception("Exception in /delete_Items")
        raise HTTPException(status_code=500, detail=str(ex)) from ex
    return True


>>>>>>> 60ef7e76
@app.post("/gettags")
async def get_tags(request: Request):
    """
    Get all tags.

    Parameters:
    - request: The HTTP request object.

    Returns:
    - results: list of unique tags.
    """
    try:
        # Initialize an empty list to hold the tags
        items = []              
        cosmos_client = CosmosClient(url=tagsHelper._url, credential=tagsHelper._key)     
        database = cosmos_client.get_database_client(tagsHelper._database_name)               
        container = database.get_container_client(tagsHelper._container_name) 
        query_string = "SELECT DISTINCT VALUE t FROM c JOIN t IN c.tags"  
        items = list(container.query_items(
            query=query_string,
            enable_cross_partition_query=True
        ))           

        # Extract and split tags
        unique_tags = set()
        for item in items:
            tags = item.split(',')
            unique_tags.update(tags)                  
                
    except Exception as ex:
        log.exception("Exception in /gettags")
        raise HTTPException(status_code=500, detail=str(ex)) from ex
    return unique_tags

@app.post("/logstatus")
async def logstatus(request: Request):
    """
    Log the status of a file upload to CosmosDB.

    Parameters:
    - request: Request object containing the HTTP request data.

    Returns:
    - A dictionary with the status code 200 if successful, or an error
        message with status code 500 if an exception occurs.
    """
    try:
        json_body = await request.json()
        path = json_body.get("path")
        status = json_body.get("status")
        status_classification = StatusClassification[json_body.get("status_classification").upper()]
        state = State[json_body.get("state").upper()]

        statusLog.upsert_document(document_path=path,
                                  status=status,
                                  status_classification=status_classification,
                                  state=state,
                                  fresh_start=True)
        statusLog.save_document(document_path=path)

    except Exception as ex:
        log.exception("Exception in /logstatus")
        raise HTTPException(status_code=500, detail=str(ex)) from ex
    raise HTTPException(status_code=200, detail="Success")

# Return AZURE_OPENAI_CHATGPT_DEPLOYMENT
@app.get("/getInfoData")
async def get_info_data():
    """
    Get the info data for the app.

    Returns:
        dict: A dictionary containing various information data for the app.
            - "AZURE_OPENAI_CHATGPT_DEPLOYMENT": The deployment information for Azure OpenAI ChatGPT.
            - "AZURE_OPENAI_MODEL_NAME": The name of the Azure OpenAI model.
            - "AZURE_OPENAI_MODEL_VERSION": The version of the Azure OpenAI model.
            - "AZURE_OPENAI_SERVICE": The Azure OpenAI service information.
            - "AZURE_SEARCH_SERVICE": The Azure search service information.
            - "AZURE_SEARCH_INDEX": The Azure search index information.
            - "TARGET_LANGUAGE": The target language for query terms.
            - "USE_AZURE_OPENAI_EMBEDDINGS": Flag indicating whether to use Azure OpenAI embeddings.
            - "EMBEDDINGS_DEPLOYMENT": The deployment information for embeddings.
            - "EMBEDDINGS_MODEL_NAME": The name of the embeddings model.
            - "EMBEDDINGS_MODEL_VERSION": The version of the embeddings model.
    """
    response = {
        "AZURE_OPENAI_CHATGPT_DEPLOYMENT": ENV["AZURE_OPENAI_CHATGPT_DEPLOYMENT"],
        "AZURE_OPENAI_MODEL_NAME": f"{model_name}",
        "AZURE_OPENAI_MODEL_VERSION": f"{model_version}",
        "AZURE_OPENAI_SERVICE": ENV["AZURE_OPENAI_SERVICE"],
        "AZURE_SEARCH_SERVICE": ENV["AZURE_SEARCH_SERVICE"],
        "AZURE_SEARCH_INDEX": ENV["AZURE_SEARCH_INDEX"],
        "TARGET_LANGUAGE": ENV["QUERY_TERM_LANGUAGE"],
        "USE_AZURE_OPENAI_EMBEDDINGS": ENV["USE_AZURE_OPENAI_EMBEDDINGS"],
        "EMBEDDINGS_DEPLOYMENT": ENV["EMBEDDING_DEPLOYMENT_NAME"],
        "EMBEDDINGS_MODEL_NAME": f"{embedding_model_name}",
        "EMBEDDINGS_MODEL_VERSION": f"{embedding_model_version}",
    }
    return response

# Return AZURE_OPENAI_CHATGPT_DEPLOYMENT
@app.get("/getWarningBanner")
async def get_warning_banner():
    """Get the warning banner text"""
    response ={
            "WARNING_BANNER_TEXT": ENV["CHAT_WARNING_BANNER_TEXT"]
        }
    return response

@app.post("/getcitation")
async def get_citation(request: Request):
    """
    Get the citation for a given file

    Parameters:
        request (Request): The HTTP request object

    Returns:
        dict: The citation results in JSON format
    """
    try:
        json_body = await request.json()
        citation = urllib.parse.unquote(json_body.get("citation"))    
        blob = blob_container.get_blob_client(citation).download_blob()
        decoded_text = blob.readall().decode()
        results = json.loads(decoded_text)
    except Exception as ex:
        log.exception("Exception in /getalluploadstatus")
        raise HTTPException(status_code=500, detail=str(ex)) from ex
    return results

# Return APPLICATION_TITLE
@app.get("/getApplicationTitle")
async def get_application_title():
    """Get the application title text
    
    Returns:
        dict: A dictionary containing the application title.
    """
    response = {
            "APPLICATION_TITLE": ENV["APPLICATION_TITLE"]
        }
    return response

@app.get("/getalltags")
async def get_all_tags():
    """
    Get the status of all tags in the system

    Returns:
        dict: A dictionary containing the status of all tags
    """
    try:
        results = tagsHelper.get_all_tags()
    except Exception as ex:
        log.exception("Exception in /getalltags")
        raise HTTPException(status_code=500, detail=str(ex)) from ex
    return results

@app.post("/retryFile")
async def retryFile(request: Request):

    json_body = await request.json()
    filePath = json_body.get("filePath")
    
    try:

        file_path_parsed = filePath.replace(ENV["AZURE_BLOB_STORAGE_UPLOAD_CONTAINER"] + "/", "")
        blob = blob_client.get_blob_client(ENV["AZURE_BLOB_STORAGE_UPLOAD_CONTAINER"], file_path_parsed)  

        if blob.exists():
            raw_file = blob.download_blob().readall()

            # Overwrite the existing blob with new data
            blob.upload_blob(raw_file, overwrite=True) 

    except Exception as ex:
        logging.exception("Exception in /retryFile")
        raise HTTPException(status_code=500, detail=str(ex)) from ex
    return {"status": 200}


app.mount("/", StaticFiles(directory="static"), name="static")

if __name__ == "__main__":
    log.info("IA WebApp Starting Up...")<|MERGE_RESOLUTION|>--- conflicted
+++ resolved
@@ -282,13 +282,6 @@
         results = statusLog.read_files_status_by_timeframe(timeframe, State[state], 
             folder, os.environ["AZURE_BLOB_STORAGE_UPLOAD_CONTAINER"])
 
-<<<<<<< HEAD
-
-
-
-
-=======
->>>>>>> 60ef7e76
         # retrieve tags for each file
          # Initialize an empty list to hold the tags
         items = []              
@@ -305,19 +298,7 @@
         unique_tags = set()
         for item in items:
             tags = item.split(',')
-<<<<<<< HEAD
-            unique_tags.update(tags)              
-        
-        
-        
-        
-        
-        
-        
-        
-=======
             unique_tags.update(tags)        
->>>>>>> 60ef7e76
         
     except Exception as ex:
         log.exception("Exception in /getalluploadstatus")
@@ -352,8 +333,6 @@
         raise HTTPException(status_code=500, detail=str(ex)) from ex
     return folders
 
-<<<<<<< HEAD
-=======
 
 @app.post("/deleteItems")
 async def delete_Items(request: Request):
@@ -380,7 +359,6 @@
     return True
 
 
->>>>>>> 60ef7e76
 @app.post("/gettags")
 async def get_tags(request: Request):
     """
