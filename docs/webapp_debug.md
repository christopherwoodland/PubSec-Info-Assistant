--- conflicted
+++ resolved
@@ -4,11 +4,7 @@
 
 The app consists of two layers, namely the frontend user interface components and the backend logic components. As a user interacts with the user interface, they are engaging with the frontend code, and control is passed to the back end code as needed, for example to make calls to the Azure OpenAI service.
 
-<<<<<<< HEAD
-To debug the webapp, both frontend and backend firstly select breakpoints to your code under the frontend and/or backend. 
-=======
 To debug the webapp, both frontend and backend, first set breakpoints in your code under the frontend and/or backend. Select the 'Run & Debug' tab from the sidebar in VS Code. Select Python: Flask from the dropdown and hit run. This will initiate local debugging of the backend code.
->>>>>>> 979166a3
 
 Next verify you have a virtual environment created, which should be seen as a folder called .venv under the root of your workspace. If this doesn't exists you can create one by following these steps:
 
@@ -18,13 +14,7 @@
 1. Now select the latest version of Python from the list
 1. Finally enter check marks next to all requirements.txt files listed and hit OK
 
-
-<<<<<<< HEAD
-Now we are ready to debug. Select the 'Run & Debug' tab from the sidebar in VS Code. Next select 'Python: WebApp backend' from the dropdown and hit run. This will initiate local debugging of the backend code.
-![backend debugging](/docs/images/webapp-backend.png)
-=======
 This will initiate frontend running and debugging. A browser will open and show the web app running under localhost:5000. Next proceed to interact with the web app, by asking a question. In the VS Code interface, your code will hit the breakpoints, frontend or backend, and you will be able to view variable, trace logic etc. You can switch between the two running debuggers by selecting frontend or backend  (flask or vite) from the debug dropdown.
->>>>>>> 979166a3
 
 Now initiate debugging of the front end code by selecting 'Frontend: watch' and then hitting run
 ![backend debugging](/docs/images/frontend-watch.png)
