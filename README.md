--- conflicted
+++ resolved
@@ -6,7 +6,6 @@
 
 ---
 
-<<<<<<< HEAD
 ![Process Flow](/docs/process_flow.drawio.png)
 
 ## Features
@@ -30,76 +29,6 @@
   * [Customer Usage Attribution](/docs/features/features.md#customer-usage-attribution)
 * [Sovereign Region Deployment](/docs/features/features.md#sovereign-region-deployment)
 * [Works in Progress](/docs/features/features.md#works-in-progress-future-releases)
-=======
-![Process Flow](docs/process_flow.drawio.png)
-
-# Features
-
-## Retrieval Augmented Generation (RAG)
-
-**Retrieve Contextually Relevant Documents:** Utilize Azure Cognitive Search's indexing capabilities to retrieve documents that are contextually relevant for precise answers.
-
-**Dynamic Model Selection:** Use GPT models (GPT-3.5 or GPT-4) tailored to your needs.
-
-Technical overview of RAG: [Retrieval Augmented Generation using Azure Machine Learning prompt flow](https://learn.microsoft.com/en-us/azure/machine-learning/concept-retrieval-augmented-generation?view=azureml-api-2#why-use-rag)
-
-## Prompt Engineering
-
-**Adaptable Prompt Structure:** Our prompt structure is designed to be compatible with current and future Azure OpenAI's Chat Completion API versions and GPT models, ensuring flexibility and sustainability.
-
-**Dynamic Prompts:** Dynamic prompt context based on the selected GPT model and users settings.
-
-**Built-in Chain of Thought (COT):** COT is integrated into our prompts to address fabrications that may arise with Large Language Models (LLM). COT encourages the LLM to follow a set of instructions, explain its reasoning, and enhances the reliability of responses.
-
-**Few-Shot Prompting:** We employ few-shot prompting in conjunction with COT to further mitigate fabrications and improve response accuracy.
-
-Go here for more information on [Prompt engineering techniques](https://learn.microsoft.com/en-us/azure/ai-services/openai/concepts/advanced-prompt-engineering?pivots=programming-language-chat-completions)
-
-## Document Pre-Processing
-
-**Custom Document Chunking:** The Azure OpenAI GPT models have a maximum token limit, which includes both input and output tokens. Tokens are units of text which can represent a single word, a part of a word, or even a character, depending on the specific language and text encoding being used. Consequently the model will not be able to process a 500 page text based document. Likewise, the models will not be able to process complex file types, such as PDF. This is why we pre-process these documents, before passing these to our search capability to then be exposed by the RAG pattern. Our process focused on
-
-* content extraction from text-based documents
-* creating a standard JSON representation of all a documents text-based content
-* chunking and saving metadata into a manageable size to be used in the RAG pattern
-
-Additional information on this process can be found [here](./docs/functions_flow.md)
-
-### Azure Cognitive Search Integration
-
-Search is used to index the chunks that were created during pre-processing.  When a question is asked and an optimal search term is generated, this is passed to Search to identify and return the optimal set of chunks to be used in generation of the response. Some further details are listed below
-
-- **Data Enrichments:** Uses many Out-of-the-box Skillsets to extract enrichments from files such as utilizing Optical Character Recognition (OCR) to process images or converting tables within text into searchable text.
-
-- **Multilingual Translation:** Leverages the Text Translation skill to interact with your data in supported native languages*, expanding your application's global reach.
-
-*\*See [Configuring your own language ENV file](./docs/features/configuring_language_env_files.md) for supported languages*
-
-## Customization and Personalization
-
-**User-Selectable Options:** Users can fine-tune their interactions by adjusting settings such as temperature and persona, tailoring the AI experience to their specific needs.
-
-**UX Settings:** Easily tweak behavior and experiment with various options directly in the user interface.
-
-## Enhanced AI Interaction
-
-**Simple File Upload and Status:** We have put uploading of files into the Accelerator in the hands of the users by providing a simple drag-and-drop user interface for adding new content and a status page for monitoring document pre-processing.
-
-**Visualizing Thought Process:** Gain insights into the AI's decision-making process by visualizing how it arrives at answers, providing transparency and control.
-
-**Proper Citations and References:** The platform generates referenceable source content, designed to enhance trustworthiness and accountability in AI-generated responses.
-
-## Works in Progress (Future releases)
-
-**Incorporating Vector and Hybrid Search in Azure Cognitive Search:** We're actively working on enhancing Azure Cognitive Search by incorporating vector and hybrid search capabilities. This will enable more advanced search and retrieval mechanisms, further improving the precision and efficiency of document retrieval.
-
-**Adding Evaluation Guidance and Metrics:** To ensure transparency and accountability, we are researching comprehensive evaluation guidance and metrics. This will assist users in assessing the performance and trustworthiness of AI-generated responses, fostering confidence in the platform.
-
-**Research of [Unstructured.io](https://unstructured-io.github.io/unstructured/):**
-The unstructured library is open source and designed to help pre-process unstructured data, such as documents, for use in downstream machine learning tasks. Our current position is we will continue with the Document Intelligence service, formerly Form Recognizer, for PDF pre-processing, but we will introduce unstructured.io as a catcher for many document types which we don't currently process.
-
-![Chat screen](docs/images/info_assistant_chatscreen.png)
->>>>>>> c3347fd6
 
 For a detailed review see our [Features](./docs/features/features.md) page.
 
@@ -115,13 +44,7 @@
 
 ### How to Disable Data Collection
 
-<<<<<<< HEAD
 To disable data collection, follow the instructions in the [Configure ENV files](/docs/deployment/deployment.md#configure-env-files) section for `ENABLE_CUSTOMER_USAGE_ATTRIBUTION` variable before deploying.
-=======
-To disable data collection, follow the instructions in the [Configure ENV files](./docs/development_environment.md#configure-env-files) section for `ENABLE_CUSTOMER_USAGE_ATTRIBUTION` variable before deploying.
-
----
->>>>>>> c3347fd6
 
 ## Responsible AI
 
@@ -131,100 +54,11 @@
 
 Find out more with Microsoft's [Responsible AI resources](https://www.microsoft.com/en-us/ai/responsible-ai)
 
-<<<<<<< HEAD
 ## Deployment
 
 Please follow the instructions in [the deployment guide](/docs/deployment/deployment.md) to install the IA Accelerator in your Azure subscription.
 
 Once completed, follow the [instructions for using IA Accelerator for the first time](/docs/deployment/using_ia_first_time.md).
-=======
----
-
-## Getting Started
-
-The IA Accelerator relies on multiple Azure services and has certain prerequisites that need to be met before deployment. It's essential to procure these prerequisites prior to proceeding with the deployment instructions in this guide.
-
----
-
-## Prerequisites
-
-To get started with the IA Accelerator you will need the following:
->
->* An azure subscription with access enabled for the Azure OpenAI service.
-You can request access [here](https://aka.ms/oaiapply) *
->* Administrative rights on the Azure Subscription
->* [Visual studio code](https://code.visualstudio.com/)
->
->
-You can sign up for an Azure subscription [here](https://azure.microsoft.com/en-us/free/). 
-
-Once you have your prerequisite items, please move on to the Deployment Configuration step.
-
-**NOTICE:** * This codebase relies on the Azure OpenAI Service which must be procured first separately, subject to any applicable license agreement. Access to this code does not grant you a license or right to use Azure OpenAI Service.
-
-The Information Assistant Accelerator requires access to one of the following Azure OpenAI models.
-
-Model Name | Supported Versions
----|---
-gpt-35-turbo | 0301, 0613
-**gpt-35-turbo-16k** | current version
-**gpt-4** | current version
-gpt-4-32k | current version
-
-**Important:** It is recommended to use gpt-4 models to achieve the best results from the IA Accelerator. Access to gpt-4 requires approval which can be requested [here](https://aka.ms/oai/get-gpt4). If gpt-4 access is not available gpt-35-turbo-16k (0613) is recommended.
-
----
-
-## Deployment Configuration
-
-The deployment process for the IA Accelerator, uses a concept of **Developing inside a Container** to containerize all the necessary prerequisite components without requiring them to be installed on the local machine. The environment you will work in will be created using a development container, or dev container hosted on a virtual machine using GitHub Codespaces.
-
-[![Open in GitHub Codespaces](https://github.com/codespaces/badge.svg)](https://codespaces.new/microsoft/PubSec-Info-Assistant)
-
-Begin by setting up your own Codespace using our  [Developing in a Codespaces](./docs/developing_in_a_codespaces.md) documentation.
-
-*If you want to configure your local desktop for development container, follow our [Configuring your System for Development Containers](./docs/configure_local_dev_environment.md) guide. More information can be found at [Developing inside a Container](https://code.visualstudio.com/docs/remote/containers).*
-
-Once you have the completed the setting up Codespaces, please move on to the Sizing Estimation step.
-
----
-
-## Sizing Estimator
-
- The IA Accelerator needs to be sized appropriately based on your use case. Please review our [Sizing Estimator](./docs/costestimator.md) to help find the configuration that fits your needs.
-
-Once you have completed the Sizing Estimator, please move on to the Deployment steps.
-
----
-
-## Deployment
-
-The following checklist will guide you through configuring the IA Accelerator in your Azure subscription. Please follow the steps in the order they are provided as values from one step may be used in subsequent steps.
-
->1. Configure your deployment settings
->       * [Configuring your Development Environment](./docs/development_environment.md)
->1. Configure Azure resources
->       * [Configure Azure resources](https://github.com/microsoft/PubSec-Info-Assistant/blob/main/infra/README.md)
-
----
-
-## Using IA Accelerator for the first time
-
-Now that you have successfully deployed the IA Accelerator, you are ready to use the accelerator to process some data.
-
-To use the IA Accelerator, you need to follow these steps:
-
-> 1. Prepare your data and upload it to Azure.
->
->       * Your data must be in a specified format to be valid for processing. See our [supported document types in the Feature documentation](./docs/features/features.md#document-pre-processing).
->       * Upload your data [via the data upload user interface](./docs/features/features.md#uploading-documents).
-> 2. Once uploaded the system will automatically process and make the document(s) available to you and other users of the deployment.
-> 3. Begin [having conversations with your data](./docs/features/features.md#having-a-conversation-with-your-data) by selecting the appropriate interaction method.
-
-For more detailed information review the [Features](./docs/features/features.md) section of the documentation.
-
----
->>>>>>> c3347fd6
 
 ## Navigating the Source Code
 
