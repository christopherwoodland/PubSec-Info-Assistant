# Copyright (c) Microsoft Corporation.
# Licensed under the MIT license.

#!/bin/bash
set -e

figlet Build

# Get the directory that this script is in
DIR="$( cd "$( dirname "${BASH_SOURCE[0]}" )" >/dev/null 2>&1 && pwd )"
source "${DIR}"/../scripts/load-env.sh
BINARIES_OUTPUT_PATH="${DIR}/../artifacts/build/"
WEBAPP_ROOT_PATH="${DIR}/..//app/frontend"
FUNCTIONS_ROOT_PATH="${DIR}/../functions"

# reset the current directory on exit using a trap so that the directory is reset even on error
#function finish {
#  popd > /dev/null
#}
#trap finish EXIT

# Clean previous runs on a dev machine
rm -rf ${BINARIES_OUTPUT_PATH} && mkdir -p ${BINARIES_OUTPUT_PATH}

#Build the AzLib that contains the JavaScript functions that enable the upload feature
cd app/frontend
npm install
npm run build

# copy the shared_code files from functions to the webapp
cd ../backend
<<<<<<< HEAD
mkdir -p ../../functions/shared_code
=======
mkdir -p ./shared_code
>>>>>>> 92d616ac
cp  ../../functions/shared_code/status_log.py ./shared_code
cp  ../../functions/shared_code/__init__.py ./shared_code

# zip the webapp content from app/backend to the ./artifacts folders
zip -r ${BINARIES_OUTPUT_PATH}/webapp.zip .
cd $DIR

# Build the Azure Functions
cd ${FUNCTIONS_ROOT_PATH}
zip -r ${BINARIES_OUTPUT_PATH}/functions.zip .<|MERGE_RESOLUTION|>--- conflicted
+++ resolved
@@ -29,11 +29,7 @@
 
 # copy the shared_code files from functions to the webapp
 cd ../backend
-<<<<<<< HEAD
-mkdir -p ../../functions/shared_code
-=======
 mkdir -p ./shared_code
->>>>>>> 92d616ac
 cp  ../../functions/shared_code/status_log.py ./shared_code
 cp  ../../functions/shared_code/__init__.py ./shared_code
 
