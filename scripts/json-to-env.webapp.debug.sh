--- conflicted
+++ resolved
@@ -134,13 +134,10 @@
         {
             "path": "deploymenT_KEYVAULT_NAME",
             "env_var": "DEPLOYMENT_KEYVAULT_NAME"
-<<<<<<< HEAD
         },
         {
             "path": "azurE_OPENAI_CHATGPT_MODEL_NAME",
             "env_var": "AZURE_OPENAI_CHATGPT_MODEL_NAME"
-=======
->>>>>>> 610eeba3
         }
     ]
         as $env_vars_to_extract
