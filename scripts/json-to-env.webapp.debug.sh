# Copyright (c) Microsoft Corporation.
# Licensed under the MIT license.

#!/bin/bash
set -e
source ./scripts/load-env.sh

jq -r  '
    [
        {
            "path": "AZURE_LOCATION",
            "env_var": "LOCATION"
        },
        {
            "path": "AZURE_SEARCH_INDEX",
            "env_var": "AZURE_SEARCH_INDEX"
        },
        {
            "path": "AZURE_SEARCH_SERVICE",
            "env_var": "AZURE_SEARCH_SERVICE"
        },
        {
            "path": "AZURE_SEARCH_SERVICE_ENDPOINT",
            "env_var": "AZURE_SEARCH_SERVICE_ENDPOINT"
        },
        {
            "path": "AZURE_STORAGE_ACCOUNT",
            "env_var": "AZURE_BLOB_STORAGE_ACCOUNT"
        },
        {
            "path": "AZURE_STORAGE_CONTAINER",
            "env_var": "AZURE_BLOB_STORAGE_CONTAINER"
        },
        {
            "path": "AZURE_STORAGE_UPLOAD_CONTAINER",
            "env_var": "AZURE_BLOB_STORAGE_UPLOAD_CONTAINER"
        },
        {
            "path": "AZURE_OPENAI_SERVICE",
            "env_var": "AZURE_OPENAI_SERVICE"
        },
        {
            "path": "AZURE_OPENAI_RESOURCE_GROUP",
            "env_var": "AZURE_OPENAI_RESOURCE_GROUP"
        },
        {
            "path": "BACKEND_URI",
            "env_var": "AZURE_WEBAPP_URI"
        },
        {
            "path": "BACKEND_NAME",
            "env_var": "AZURE_WEBAPP_NAME"
        },
        {
            "path": "RESOURCE_GROUP_NAME",
            "env_var": "RESOURCE_GROUP_NAME"
        },
        {
            "path": "AZURE_OPENAI_CHAT_GPT_DEPLOYMENT",
            "env_var": "AZURE_OPENAI_CHATGPT_DEPLOYMENT"
        },
        {
            "path": "AZURE_OPENAI_EMBEDDING_DEPLOYMENT_NAME",
            "env_var": "AZURE_OPENAI_EMBEDDING_DEPLOYMENT_NAME"
        },        
        {
            "path": "AZURE_COSMOSDB_URL",
            "env_var": "COSMOSDB_URL"
        },
        {
            "path": "AZURE_COSMOSDB_LOG_DATABASE_NAME",
            "env_var": "COSMOSDB_LOG_DATABASE_NAME"
        },
        {
            "path": "AZURE_COSMOSDB_LOG_CONTAINER_NAME",
            "env_var": "COSMOSDB_LOG_CONTAINER_NAME"
        },
        {
<<<<<<< HEAD
            "path": "AZURE_COSMOSDB_TAGS_DATABASE_NAME",
            "env_var": "COSMOSDB_TAGS_DATABASE_NAME"
        },
        {
            "path": "AZURE_COSMOSDB_TAGS_CONTAINER_NAME",
            "env_var": "COSMOSDB_TAGS_CONTAINER_NAME"
        },
        {
            "path": "AZURE_CLIENT_ID",
=======
            "path": "azurE_CLIENT_ID",
>>>>>>> e451dfeb
            "env_var": "AZURE_CLIENT_ID"
        },
        {
            "path": "AZURE_TENANT_ID",
            "env_var": "AZURE_TENANT_ID"
        },
        {
            "path": "AZURE_SUBSCRIPTION_ID",
            "env_var": "AZURE_SUBSCRIPTION_ID"
        },
        {
            "path": "AZURE_STORAGE_CONTAINER",
            "env_var": "BLOB_STORAGE_ACCOUNT_OUTPUT_CONTAINER_NAME"
        },
        {
            "path": "BLOB_STORAGE_ACCOUNT_ENDPOINT",
            "env_var": "AZURE_BLOB_STORAGE_ENDPOINT"
        },
        {
            "path": "TARGET_EMBEDDINGS_MODEL",
            "env_var": "TARGET_EMBEDDINGS_MODEL"
        },
        {
            "path": "EMBEDDING_VECTOR_SIZE",
            "env_var": "EMBEDDING_VECTOR_SIZE"
        },
        {
            "path": "AZURE_OPENAI_EMBEDDING_DEPLOYMENT_NAME",
            "env_var": "AZURE_OPENAI_EMBEDDING_DEPLOYMENT_NAME"
        },
        {
            "path": "EMBEDDING_DEPLOYMENT_NAME",
            "env_var": "EMBEDDING_DEPLOYMENT_NAME"
        },
        {
            "path": "USE_AZURE_OPENAI_EMBEDDINGS",
            "env_var": "USE_AZURE_OPENAI_EMBEDDINGS"
        },
        {
            "path": "ENRICHMENT_APPSERVICE_NAME",
            "env_var": "ENRICHMENT_APPSERVICE_NAME"
        },
        {
            "path": "DEPLOYMENT_KEYVAULT_NAME",
            "env_var": "DEPLOYMENT_KEYVAULT_NAME"
        },
        {
            "path": "AZURE_OPENAI_CHATGPT_MODEL_NAME",
            "env_var": "AZURE_OPENAI_CHATGPT_MODEL_NAME"
        },
        {
            "path": "ENRICHMENT_ENDPOINT",
            "env_var": "ENRICHMENT_ENDPOINT"
        },
        {
<<<<<<< HEAD
            "path": "AZURE_OPENAI_ENDPOINT",
            "env_var": "AZURE_OPENAI_ENDPOINT"
        }
=======
            "path": "enablE_BING_SAFE_SEARCH",
            "env_var": "ENABLE_BING_SAFE_SEARCH"
        }        
>>>>>>> e451dfeb
    ]
        as $env_vars_to_extract
    |
    with_entries(
        select (
            .key as $a
            |
            any( $env_vars_to_extract[]; .path == $a)
        )
        |
        .key |= . as $old_key | ($env_vars_to_extract[] | select (.path == $old_key) | .env_var)
    )
    |
    to_entries
    | 
    map("\(.key)=\"\(.value.value)\"")
    |
    .[]
    ' | sed "s/\"/'/g" # replace double quote with single quote to handle special chars

    echo "EMBEDDINGS_QUEUE='embeddings-queue'"
    echo "DEQUEUE_MESSAGE_BATCH_SIZE=1"
    echo "MAX_EMBEDDING_REQUEUE_COUNT=5"
    echo "EMBEDDING_REQUEUE_BACKOFF=60"
    echo "CHAT_WARNING_BANNER_TEXT='$CHAT_WARNING_BANNER_TEXT'"
    echo "APPLICATION_TITLE='$APPLICATION_TITLE'"

if [ -n "${IN_AUTOMATION}" ]
then
    AZURE_ENVIRONMENT=$(jq -r '.AZURE_ENVIRONMENT.value' inf_output.json)
    
    if [ -n "${AZURE_ENVIRONMENT}" ] && $AZURE_ENVIRONMENT == "AzureUSGovernment"; then
        az cloud set --name AzureUSGovernment > /dev/null 2>&1
    fi

    az login --service-principal -u "$ARM_CLIENT_ID" -p "$ARM_CLIENT_SECRET" --tenant "$ARM_TENANT_ID" > /dev/null 2>&1
    az account set -s "$ARM_SUBSCRIPTION_ID" > /dev/null 2>&1
fi    

# Name of your Key Vault
keyVaultName=$(cat inf_output.json | jq -r .DEPLOYMENT_KEYVAULT_NAME.value)

# Names of your secrets
secretNames=("AZURE-SEARCH-SERVICE-KEY" "AZURE-BLOB-STORAGE-KEY" "BLOB-CONNECTION-STRING" "COSMOSDB-KEY" "AZURE-OPENAI-SERVICE-KEY" "AZURE-CLIENT-SECRET" "ENRICHMENT-KEY")

# Retrieve and export each secret
for secretName in "${secretNames[@]}"; do
  secretValue=$(az keyvault secret show --name $secretName --vault-name $keyVaultName --query value -o tsv)
  envVarName=$(echo $secretName | tr '-' '_')
  echo $envVarName=\'$secretValue\'
done        <|MERGE_RESOLUTION|>--- conflicted
+++ resolved
@@ -76,7 +76,6 @@
             "env_var": "COSMOSDB_LOG_CONTAINER_NAME"
         },
         {
-<<<<<<< HEAD
             "path": "AZURE_COSMOSDB_TAGS_DATABASE_NAME",
             "env_var": "COSMOSDB_TAGS_DATABASE_NAME"
         },
@@ -86,9 +85,6 @@
         },
         {
             "path": "AZURE_CLIENT_ID",
-=======
-            "path": "azurE_CLIENT_ID",
->>>>>>> e451dfeb
             "env_var": "AZURE_CLIENT_ID"
         },
         {
@@ -144,15 +140,13 @@
             "env_var": "ENRICHMENT_ENDPOINT"
         },
         {
-<<<<<<< HEAD
             "path": "AZURE_OPENAI_ENDPOINT",
             "env_var": "AZURE_OPENAI_ENDPOINT"
-        }
-=======
-            "path": "enablE_BING_SAFE_SEARCH",
+        },
+        {
+            "path": "ENABLEE_BING_SAFE_SEARCH",
             "env_var": "ENABLE_BING_SAFE_SEARCH"
         }        
->>>>>>> e451dfeb
     ]
         as $env_vars_to_extract
     |
