# Copyright (c) Microsoft Corporation.
# Licensed under the MIT license.

#!/bin/bash
set -e 

echo "# Generated environment variables from bicep output"

jq -r  '
    .properties.outputs |
    [
        {
            "path": "azurE_LOCATION",
            "env_var": "LOCATION"
        },
        {
            "path": "azurE_SEARCH_INDEX",
            "env_var": "AZURE_SEARCH_INDEX"
        },
        {
            "path": "azurE_SEARCH_SERVICE",
            "env_var": "AZURE_SEARCH_SERVICE"
        },
        {
            "path": "azurE_SEARCH_SERVICE_ENDPOINT",
            "env_var": "AZURE_SEARCH_SERVICE_ENDPOINT"
        },
        {
            "path": "azurE_STORAGE_ACCOUNT",
            "env_var": "AZURE_BLOB_STORAGE_ACCOUNT"
        },
        {
            "path": "azurE_STORAGE_CONTAINER",
            "env_var": "AZURE_BLOB_STORAGE_CONTAINER"
        },
        {
            "path": "azurE_OPENAI_SERVICE",
            "env_var": "AZURE_OPENAI_SERVICE"
        },
        {
            "path": "backenD_URI",
            "env_var": "AZURE_WEBAPP_URI"
        },
        {
            "path": "backenD_NAME",
            "env_var": "AZURE_WEBAPP_NAME"
        },
        {
            "path": "resourcE_GROUP_NAME",
            "env_var": "RESOURCE_GROUP_NAME"
        },
        {
            "path": "coG_SERVICES_FOR_SEARCH_KEY",
            "env_var": "COGNITIVE_SERVICES_KEY"
        },
        {
            "path": "azurE_OPENAI_CHAT_GPT_DEPLOYMENT",
            "env_var": "AZURE_OPENAI_CHATGPT_DEPLOYMENT"
        },
        {
            "path": "azurE_OPENAI_EMBEDDING_MODEL",
            "env_var": "AZURE_OPENAI_EMBEDDING_MODEL"
        },       
        {
            "path": "azurE_OPENAI_SERVICE_KEY",
            "env_var": "AZURE_OPENAI_SERVICE_KEY"
        },
        {
            "path": "azurE_STORAGE_KEY",
            "env_var": "AZURE_BLOB_STORAGE_KEY"
        },
        {
            "path": "azurE_SEARCH_KEY",
            "env_var": "AZURE_SEARCH_SERVICE_KEY"
        },
        {
            "path": "azurE_FUNCTION_APP_NAME",
            "env_var": "AZURE_FUNCTION_APP_NAME"
        },
        {
            "path": "containeR_REGISTRY_NAME",
            "env_var": "CONTAINER_REGISTRY_NAME"
        },
        {
            "path": "containeR_APP_SERVICE",
            "env_var": "CONTAINER_APP_SERVICE"
<<<<<<< HEAD
=======

>>>>>>> 4512b989
        },
        {
            "path": "embeddingsqueue",
            "env_var": "EMBEDDINGS_QUEUE"
        },
        {
            "path": "azurE_BLOB_DROP_STORAGE_CONTAINER",
            "env_var": "BLOB_STORAGE_ACCOUNT_UPLOAD_CONTAINER_NAME"
        },
        {
<<<<<<< HEAD
            "path": "azurE_STORAGE_CONTAINER",
            "env_var": "AZURE_STORAGE_CONTAINER"
        },
        {
            "path": "bloB_CONNECTION_STRING",
            "env_var": "BLOB_CONNECTION_STRING"
        },       
        {
            "path": "targeT_EMBEDDINGS_MODEL",
            "env_var": "TARGET_EMBEDDINGS_MODEL"
        },
        {
            "path": "azurE_COSMOSDB_URL",
            "env_var": "COSMOSDB_URL"
        },
        {
            "path": "azurE_COSMOSDB_KEY",
            "env_var": "COSMOSDB_KEY"
        },
        {
            "path": "azurE_COSMOSDB_DATABASE_NAME",
            "env_var": "COSMOSDB_DATABASE_NAME"
        },
        {
            "path": "azurE_COSMOSDB_CONTAINER_NAME",
            "env_var": "COSMOSDB_CONTAINER_NAME"
        },
        {
            "path": "azurE_OPENAI_RESOURCE_GROUP",
            "env_var": "AZURE_OPENAI_RESOURCE_GROUP"
        },
        {
            "path": "embeddinG_VECTOR_SIZE",
            "env_var": "EMBEDDING_VECTOR_SIZE"
        }        
=======
            "path": "bloB_CONNECTION_STRING",
            "env_var": "BLOB_CONNECTION_STRING"
>>>>>>> 4512b989
        },       
        {
            "path": "iS_USGOV_DEPLOYMENT",
            "env_var": "IS_USGOV_DEPLOYMENT"
        } 
    ]
        as $env_vars_to_extract
    |
    with_entries(
        select (
            .key as $a
            |
            any( $env_vars_to_extract[]; .path == $a)
        )
        |
        .key |= . as $old_key | ($env_vars_to_extract[] | select (.path == $old_key) | .env_var)
    )
    |
    to_entries
    | 
    map("export \(.key)=\"\(.value.value)\"")
    |
    .[]
    ' | sed "s/\"/'/g" # replace double quote with single quote to handle special chars
    <|MERGE_RESOLUTION|>--- conflicted
+++ resolved
@@ -84,10 +84,7 @@
         {
             "path": "containeR_APP_SERVICE",
             "env_var": "CONTAINER_APP_SERVICE"
-<<<<<<< HEAD
-=======
 
->>>>>>> 4512b989
         },
         {
             "path": "embeddingsqueue",
@@ -98,7 +95,6 @@
             "env_var": "BLOB_STORAGE_ACCOUNT_UPLOAD_CONTAINER_NAME"
         },
         {
-<<<<<<< HEAD
             "path": "azurE_STORAGE_CONTAINER",
             "env_var": "AZURE_STORAGE_CONTAINER"
         },
@@ -133,16 +129,11 @@
         {
             "path": "embeddinG_VECTOR_SIZE",
             "env_var": "EMBEDDING_VECTOR_SIZE"
-        }        
-=======
-            "path": "bloB_CONNECTION_STRING",
-            "env_var": "BLOB_CONNECTION_STRING"
->>>>>>> 4512b989
         },       
         {
             "path": "iS_USGOV_DEPLOYMENT",
             "env_var": "IS_USGOV_DEPLOYMENT"
-        } 
+        }               
     ]
         as $env_vars_to_extract
     |
